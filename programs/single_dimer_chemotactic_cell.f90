--- conflicted
+++ resolved
@@ -294,12 +294,10 @@
   call vx% init(0.d0, solvent_cells% edges(3), L(3))
 
   i = 0
-<<<<<<< HEAD
+
   write(*,*) colloids% pos
-=======
-
   solvent_cells%bc = [PERIODIC_BC, SPECULAR_BC, BOUNCE_BACK_BC]
->>>>>>> 7c79a394
+
   write(*,*) 'Running for', N_loop, 'loops'
   !start RMPCDMD
   setup: do i = 1, N_loop
@@ -626,46 +624,6 @@
     end if 
   end subroutine concentration_field_cylindrical
 
-<<<<<<< HEAD
-  subroutine mpcd_stream_zwall_light(particles, cells, dt,g)
-    type(particle_system_t), intent(inout) :: particles
-    type(cell_system_t), intent(in) :: cells
-    double precision, intent(in) :: dt
-    double precision, dimension(3), intent(in):: g
-
-    integer :: i
-    double precision :: pos_min(3), pos_max(3)
-    double precision, dimension(3) :: old_pos, old_vel
-    double precision :: t_c
-
-    pos_min = 0
-    pos_max = cells% edges
-
-    call solvent%time_stream%tic()
-    !$omp parallel do private(old_pos, old_vel, t_c)
-    do i = 1, particles% Nmax
-       old_pos = particles% pos(:,i) 
-       old_vel = particles% vel(:,i)
-       particles% pos(:,i) = particles% pos(:,i) + dt * particles% vel(:,i) + dt**2 * (particles% force(:,i) + g)/ 2
-       if (cells% has_walls) then
-          if (particles% pos(3,i) < pos_min(3)) then
-             t_c = abs(old_pos(3)/old_vel(3))
-             particles% vel(:,i) = -(old_vel + g*t_c) + g*(dt-t_c)
-             particles% pos(:,i) = old_pos + old_vel*t_c + g*t_c**2/2 - (old_vel + g*t_c)*(dt-t_c)+(dt-t_c)**2*g/2
-             particles% wall_flag(i) = 1
-          else if (particles% pos(3,i) > pos_max(3)) then
-             t_c = abs((pos_max(3)-old_pos(3))/old_vel(3))
-             particles% vel(:,i) = -(old_vel + g*t_c) + g*(dt-t_c)
-             particles% pos(:,i) = old_pos + old_vel*t_c + g*t_c**2/2 - (old_vel + g*t_c)*(dt-t_c)+(dt-t_c)**2*g/2
-             particles% wall_flag(i) = 1
-          end if
-       end if 
-    end do
-    call solvent%time_stream%tac()
-  end subroutine mpcd_stream_zwall_light
-
-=======
->>>>>>> 7c79a394
   subroutine md_vel_flow_partial(particles, dt, ext_force)
     type(particle_system_t), intent(inout) :: particles
     double precision, intent(in) :: dt
