program setup_single_dimer
  use md
  use neighbor_list
  use common
  use cell_system
  use particle_system
  use particle_system_io
  use hilbert
  use interaction
  use hdf5
  use h5md_module
  use particle_system_io
  use mpcd
  use threefry_module
  use ParseText
  use iso_c_binding
  use omp_lib
  implicit none

  type(threefry_rng_t), allocatable :: state(:)
  
  integer, parameter :: N_species = 3

  type(cell_system_t) :: solvent_cells
  type(particle_system_t) :: solvent
  type(particle_system_t) :: colloids
  type(neighbor_list_t) :: neigh
  type(lj_params_t) :: solvent_colloid_lj
  type(lj_params_t) :: colloid_lj
  type(lj_params_t) :: walls_colloid_lj

  type(profile_t) :: vx

  integer :: rho
  integer :: N
  integer :: error
  double precision :: number_of_angles
  double precision, allocatable :: conc_z(:,:)
  double precision :: conc_z_cyl(90)   

  double precision :: sigma_N, sigma_C, max_cut
  double precision :: epsilon(3,2), shift
  double precision :: sigma(3,2), sigma_cut(3,2)
  double precision :: mass(2)

  double precision :: v_com(3), wall_v(3,2), wall_t(2)

  double precision :: e1, e2, e_wall
  double precision :: tau, dt , T
  double precision :: d,prob
  double precision :: skin, co_max, so_max
  integer :: N_MD_steps, N_loop
  integer :: n_extra_sorting
  double precision :: kin_e, temperature
  integer, dimension(N_species) :: n_solvent, catalytic_change, bulk_change
  type(h5md_element_t) :: n_solvent_el, catalytic_change_el, bulk_change_el

  double precision :: colloid_pos(3,2)
  type(h5md_file_t) :: hfile
  type(h5md_element_t) :: dummy_element
  integer(HID_T) :: fields_group
  type(h5md_element_t) :: rho_xy_el
  type(thermo_t) :: thermo_data
  type(particle_system_io_t) :: dimer_io
  type(particle_system_io_t) :: solvent_io
  integer(HID_T) :: box_group

  type(PTo) :: config
  integer :: i, L(3),  n_threads
  integer :: j, k, m
  
  type(timer_t) :: flag_timer, change_timer, buffer_timer, varia
  integer(HID_T) :: timers_group

  integer, allocatable :: rho_xy(:,:,:)

  double precision :: g(3) !gravity
  logical :: fixed, on_track, stopped,order
  integer :: bufferlength
  integer :: steps_fixed
  fixed = .true.
  on_track = .true.
  stopped = .false.

  call PTparse(config,get_input_filename(),11)

  call flag_timer%init('flag')
  call change_timer%init('change')
  call buffer_timer%init('buffer')
  call varia%init('varia')

  n_threads = omp_get_max_threads()
  allocate(state(n_threads))
  call threefry_rng_init(state, PTread_c_int64(config, 'seed'))

  call h5open_f(error)

  g = 0
  g(1) = PTread_d(config, 'g')
  bufferlength = PTread_i(config, 'buffer_length')
  prob = PTread_d(config,'probability')

  number_of_angles = PTread_d(config, 'number_of_angles')
  allocate(conc_z(400,floor(number_of_angles)))
  L = PTread_ivec(config, 'L', 3)
  L(1) = L(1) + bufferlength
  
  rho = PTread_i(config, 'rho')
  N = rho *L(1)*L(2)*L(3)

  T = PTread_d(config, 'T')
  d = PTread_d(config, 'd')
  order = PTread_l(config, 'order')

  wall_v = 0
  wall_t = [T, T]
  
  tau =PTread_d(config, 'tau')
  N_MD_steps = PTread_i(config, 'N_MD')
  dt = tau / N_MD_steps
  N_loop = PTread_i(config, 'N_loop')
  steps_fixed = PTread_i(config, 'steps_fixed')
  
  sigma_C = PTread_d(config, 'sigma_C')
  sigma_N = PTread_d(config, 'sigma_N')

  epsilon(:,1) = PTread_dvec(config, 'epsilon_C', N_species)
  epsilon(:,2) = PTread_dvec(config, 'epsilon_N', N_species)

  sigma(:,1) = sigma_C
  sigma(:,2) = sigma_N
  sigma_cut = sigma*2**(1.d0/6.d0)
  max_cut = maxval(sigma_cut)

  call solvent_colloid_lj% init(epsilon, sigma, sigma_cut)

  epsilon = 1.d0

  sigma(1,1) = 2*sigma_C
  sigma(1,2) = sigma_C + sigma_N
  sigma(2,1) = sigma_C + sigma_N
  sigma(2,2) = 2*sigma_N
  sigma_cut = sigma*2**(1.d0/6.d0)

  call colloid_lj% init(epsilon(1:2,:), sigma(1:2,:), sigma_cut(1:2,:))

  epsilon = 1.d0
  sigma(1,:) = [sigma_C, sigma_N]
  sigma_cut = sigma*3**(1.d0/6.d0)
  shift = max(sigma_C, sigma_N)*2**(1./6.) + 0.25
  call walls_colloid_lj% init(epsilon(1:1,:), sigma(1:1,:), sigma_cut(1:1,:), shift)
  write(*,*) epsilon(1:2,:), sigma(1:2,:), sigma_cut(1:2,:), shift


  mass(1) = rho * sigma_C**3 * 4 * 3.14159265/3
  mass(2) = rho * sigma_N**3 * 4 * 3.14159265/3
  write(*,*) 'mass =', mass

  call solvent% init(N,N_species)

  call colloids% init(2,2, mass) !there will be 2 species of colloids

  call hfile%create(PTread_s(config, 'h5md_file'), 'RMPCDMD::single_dimer_chemotactic_cell', &
       'N/A', 'Pierre de Buyl')
  call thermo_data%init(hfile, n_buffer=50, step=N_MD_steps, time=N_MD_steps*dt)
  order = PTread_l(config, 'order')
  call PTkill(config)

  dimer_io%force_info%store = .false.
  dimer_io%id_info%store = .false.
  dimer_io%position_info%store = .true.
  dimer_io%position_info%mode = ior(H5MD_LINEAR,H5MD_STORE_TIME)
  dimer_io%position_info%step = N_MD_steps
  dimer_io%position_info%time = N_MD_steps*dt
  dimer_io%image_info%store = .true.
  dimer_io%image_info%mode = ior(H5MD_LINEAR,H5MD_STORE_TIME)
  dimer_io%image_info%step = N_MD_steps
  dimer_io%image_info%time = N_MD_steps*dt
  dimer_io%velocity_info%store = .true.
  dimer_io%velocity_info%mode = ior(H5MD_LINEAR,H5MD_STORE_TIME)
  dimer_io%velocity_info%step = N_MD_steps
  dimer_io%velocity_info%time = N_MD_steps*dt
  dimer_io%species_info%store = .true.
  dimer_io%species_info%mode = H5MD_FIXED
  call dimer_io%init(hfile, 'dimer', colloids)

  solvent_io%force_info%store = .false.
  solvent_io%id_info%store = .false.
  solvent_io%position_info%store = .true.
  solvent_io%position_info%mode = ior(H5MD_LINEAR,H5MD_STORE_TIME)
  solvent_io%position_info%step = N_loop*N_MD_steps
  solvent_io%position_info%time = N_loop*N_MD_steps*dt
  solvent_io%image_info%store = .true.
  solvent_io%image_info%mode = ior(H5MD_LINEAR,H5MD_STORE_TIME)
  solvent_io%image_info%step = N_loop*N_MD_steps
  solvent_io%image_info%time = N_loop*N_MD_steps*dt
  solvent_io%velocity_info%store = .true.
  solvent_io%velocity_info%mode = ior(H5MD_LINEAR,H5MD_STORE_TIME)
  solvent_io%velocity_info%step = N_loop*N_MD_steps
  solvent_io%velocity_info%time = N_loop*N_MD_steps*dt
  solvent_io%species_info%store = .true.
  solvent_io%species_info%mode = ior(H5MD_LINEAR,H5MD_STORE_TIME)
  solvent_io%species_info%step = N_loop*N_MD_steps
  solvent_io%species_info%time = N_loop*N_MD_steps*dt
  call solvent_io%init(hfile, 'solvent', solvent)

  open(17,file ='dimerdata_FullExp_1.txt')
  open(18, file ='concentration.txt')
  open(19,file ='dimerdata_vx_flow_wall.txt')  

  colloids% species(1) = 1
  colloids% species(2) = 2
  colloids% vel = 0

  do i=1, solvent% Nmax
     solvent% vel(1,i) = threefry_normal(state(1))
     solvent% vel(2,i) = threefry_normal(state(1))
     solvent% vel(3,i) = threefry_normal(state(1))
  end do
  solvent%vel = solvent%vel*sqrt(T)
  v_com = sum(solvent% vel, dim=2) / size(solvent% vel, dim=2)
  solvent% vel = solvent% vel - spread(v_com, dim=2, ncopies=size(solvent% vel, dim=2))

  solvent% force = 0

  do m = 1, solvent% Nmax
     if (solvent% pos(2,m) < (L(2)/2.d0)) then
        solvent% species(m) = 1
     else
        solvent% species(m) = 3
     end if
  end do

  call solvent_cells%init(L, 1.d0,has_walls = .true.)

  allocate(rho_xy(N_species, L(2), L(1)))
  call h5gcreate_f(hfile%id, 'fields', fields_group, error)
  call rho_xy_el%create_time(fields_group, 'rho_xy', rho_xy, ior(H5MD_LINEAR,H5MD_STORE_TIME), &
       step=N_MD_steps, time=N_MD_steps*dt)
  call h5gclose_f(fields_group, error)

  call n_solvent_el%create_time(hfile%observables, 'n_solvent', &
       n_solvent, ior(H5MD_LINEAR,H5MD_STORE_TIME), step=N_MD_steps, &
       time=N_MD_steps*dt)
  call catalytic_change_el%create_time(hfile%observables, 'catalytic_change', &
       catalytic_change, ior(H5MD_LINEAR,H5MD_STORE_TIME), step=N_MD_steps, &
       time=N_MD_steps*dt)
  call bulk_change_el%create_time(hfile%observables, 'bulk_change', &
       bulk_change, ior(H5MD_LINEAR,H5MD_STORE_TIME), step=N_MD_steps, &
       time=N_MD_steps*dt)

  colloids% pos(3,:) = solvent_cells% edges(3)/2.d0

  if (order) then
     colloids% pos(1,1) = sigma_C*2**(1.d0/6.d0) + 1
     colloids% pos(1,2) = colloids% pos(1,1) + d
     colloids% pos(2,:) = solvent_cells% edges(2)/2.d0 + 1.5d0*maxval([sigma_C,sigma_N])
  else
     colloids% pos(1,2) = sigma_N*2**(1.d0/6.d0) + 1
     colloids% pos(1,1) = colloids% pos(1,2) + d
     colloids% pos(2,:) = solvent_cells% edges(2)/2.d0 + 1.5d0*maxval([sigma_C,sigma_N])
  end if
  call h5gcreate_f(dimer_io%group, 'box', box_group, error)
  call h5md_write_attribute(box_group, 'dimension', 3)
  call dummy_element%create_fixed(box_group, 'edges', solvent_cells%edges)
  call h5gclose_f(box_group, error)

  call h5gcreate_f(solvent_io%group, 'box', box_group, error)
  call h5md_write_attribute(box_group, 'dimension', 3)
  call dummy_element%create_fixed(box_group, 'edges', solvent_cells%edges)
  call h5gclose_f(box_group, error)

  call solvent% random_placement(solvent_cells% edges, colloids, solvent_colloid_lj)

  call solvent% sort(solvent_cells)

  call neigh% init(colloids% Nmax, 10*int(300*max(sigma_C,sigma_N)**3))

  skin = 1.5
  n_extra_sorting = 0

  call neigh% make_stencil(solvent_cells, max_cut+skin)

  call neigh% update_list(colloids, solvent, max_cut+skin, solvent_cells)

  e1 = compute_force(colloids, solvent, neigh, solvent_cells% edges, solvent_colloid_lj)
  e2 = compute_force_n2(colloids, solvent_cells% edges, colloid_lj)
  e_wall = lj93_zwall(colloids, solvent_cells% edges, walls_colloid_lj)
  solvent% force_old = solvent% force
  colloids% force_old = colloids% force
  catalytic_change = 0

  call vx% init(0.d0, solvent_cells% edges(3), L(3))

  i = 0

  write(*,*) 'Running for', N_loop, 'loops'
  !start RMPCDMD
  setup: do i = 1, N_loop
     if (modulo(i,20) == 0) write(*,'(i09)',advance='no') i
     md_loop: do j = 1, N_MD_steps
        call mpcd_stream_zwall_light(solvent, solvent_cells, dt,g)

        colloids% pos_rattle = colloids% pos
        
        if (.not. fixed) then
           if (on_track) then
              !only update the flow direction
              do k=1, colloids% Nmax
                 colloids% pos(1,k) = colloids% pos(1,k) + dt * colloids% vel(1,k) + &
                      dt**2 * colloids% force(1,k) / (2 * colloids% mass(k))
              end do
           else
              do k=1, colloids% Nmax
                 colloids% pos(:,k) = colloids% pos(:,k) + dt * colloids% vel(:,k) + &
                      dt**2 * colloids% force(:,k) / (2 * colloids% mass(k))
              end do
           end if 
           call rattle_dimer_pos(colloids, d, dt, solvent_cells% edges)
        end if  
   
        if (on_track) then
           do k=1, colloids% Nmax 
              if (colloids% pos(1,k) > bufferlength) then
                 on_track = .false.
                 write(*,*) 'on_track', on_track
              end if 
           end do
        end if
        
        if (.not. on_track) then
           do k=1, colloids% Nmax 
              if (colloids% pos(1,k) > solvent_cells% edges(1)) then
                 stopped = .true.
                 write(*,*) 'stopped', stopped
              end if 
           end do
        end if

        if (stopped) exit setup

        so_max = solvent% maximum_displacement()
        co_max = colloids% maximum_displacement()

        if ( (co_max >= skin/2) .or. (so_max >= skin/2) ) then
           call varia%tic()
           call apply_pbc(solvent, solvent_cells% edges)
           call apply_pbc(colloids, solvent_cells% edges)
           call varia%tac()
           call solvent% sort(solvent_cells)
           call neigh% update_list(colloids, solvent, max_cut + skin, solvent_cells)
           call varia%tic()
           solvent% pos_old = solvent% pos
           colloids% pos_old = colloids% pos
           call varia%tac()
           n_extra_sorting = n_extra_sorting + 1
        end if

        call buffer_timer%tic()
        call buffer_particles(solvent,solvent_cells% edges(:), bufferlength)
        call buffer_timer%tac()

        call switch(solvent% force, solvent% force_old)
        call switch(colloids% force, colloids% force_old)

        solvent% force = 0
        colloids% force = 0
        e1 = compute_force(colloids, solvent, neigh, solvent_cells% edges, solvent_colloid_lj)
        e2 = compute_force_n2(colloids, solvent_cells% edges, colloid_lj)
        if (.not. on_track) then
           e_wall = lj93_zwall(colloids, solvent_cells% edges, walls_colloid_lj)
        end if 
        if (on_track) then
           colloids% force(2,:) = 0
           colloids% force(3,:) = 0
           if (fixed) then
              colloids% force(1,:) = 0
           end if 
        end if 

        call md_vel_flow_partial(solvent, dt, g)
        if (.not. fixed) then
           if (on_track) then
              !only update in the direction of the flow
              do k=1, colloids% Nmax
                 colloids% vel(1,k) = colloids% vel(1,k) + &
                   dt * ( colloids% force(1,k) + colloids% force_old(1,k) ) / (2 * colloids% mass(k))
              end do
           else
              do k=1, colloids% Nmax
                 colloids% vel(:,k) = colloids% vel(:,k) + &
                   dt * ( colloids% force(:,k) + colloids% force_old(:,k) ) / (2 * colloids% mass(k))
              end do
           end if
           call rattle_dimer_vel(colloids, d, dt, solvent_cells% edges)
        end if 
        if (.not.fixed) then
           call flag_timer%tic()
           call flag_particles
           call flag_timer%tac()
           call change_timer%tic()
           call change_species
           call change_timer%tac()
        end if

     end do md_loop

     

     write(17,*) colloids% pos + colloids% image * spread(solvent_cells% edges, dim=2, ncopies=colloids% Nmax), &
                 colloids% vel, e1+e2+e_wall+(colloids% mass(1)*sum(colloids% vel(:,1)**2) &
                 +colloids% mass(2)*sum(colloids% vel(:,2)**2))/2 &
                 +sum(solvent% vel**2)/2
     call random_number(solvent_cells% origin)
     solvent_cells% origin = solvent_cells% origin - 1

     call compute_vx(solvent, vx)
     if (modulo(i, 50) == 0) then
        call vx% norm()
        write(19,*) vx% data
        flush(19)
        call vx% reset()
     end if

     call varia%tic()
     call compute_rho_xy
     call varia%tac()
     call rho_xy_el%append(rho_xy)

     call solvent% sort(solvent_cells)
     call neigh% update_list(colloids, solvent, max_cut+skin, solvent_cells)

     call wall_mpcd_step(solvent, solvent_cells, state, &
          wall_temperature=wall_t, wall_v=wall_v, wall_n=[10, 10], bulk_temperature = T)
     
     temperature = compute_temperature(solvent, solvent_cells)
     kin_e = (colloids% mass(1)*sum(colloids% vel(:,1)**2) + &
          colloids% mass(2)*sum(colloids% vel(:,2)**2))/2 + &
          sum(solvent% vel**2)/2
     v_com = (sum(solvent% vel, dim=2) + mass(1)*colloids%vel(:,1) + mass(2)*colloids%vel(:,2)) / &
          (solvent%Nmax + mass(1) + mass(2))
     call thermo_data%append(hfile, temperature, e1+e2+e_wall, kin_e, e1+e2+e_wall+kin_e, v_com)

     n_solvent = 0
     do k = 1, solvent%Nmax
        m = solvent%species(k)
        if (m <= 0) continue
        n_solvent(m) = n_solvent(m) + 1
     end do
     call n_solvent_el%append(n_solvent)
     call catalytic_change_el%append(catalytic_change)
     call bulk_change_el%append(bulk_change)

     call dimer_io%position%append(colloids%pos)
     call dimer_io%velocity%append(colloids%vel)
     call dimer_io%image%append(colloids%image)


     if (i >= steps_fixed) then
        fixed = .false.
     end if
     if (.not. on_track) then
        if (modulo(i,20)==0) then
           call concentration_field_cylindrical
           write(18,*) conc_z, colloid_pos
         end if
     end if 
     
  end do setup

  call thermo_data%append(hfile, temperature, e1+e2+e_wall, kin_e, e1+e2+e_wall+kin_e, v_com, add=.false., force=.true.)

  write(*,*) 'n extra sorting', n_extra_sorting

  call solvent_io%position%append(solvent%pos)
  call solvent_io%velocity%append(solvent%vel)
  call solvent_io%image%append(solvent%image)
  call solvent_io%species%append(solvent%species)

  call h5gcreate_f(hfile%id, 'timers', timers_group, error)
  call h5md_write_dataset(timers_group, solvent%time_stream%name, solvent%time_stream%total)
  call h5md_write_dataset(timers_group, solvent%time_md_vel%name, solvent%time_md_vel%total)
  call h5md_write_dataset(timers_group, solvent%time_step%name, solvent%time_step%total)
  call h5md_write_dataset(timers_group, solvent%time_count%name, solvent%time_count%total)
  call h5md_write_dataset(timers_group, solvent%time_sort%name, solvent%time_sort%total)
  call h5md_write_dataset(timers_group, solvent%time_ct%name, solvent%time_ct%total)
  call h5md_write_dataset(timers_group, solvent%time_max_disp%name, solvent%time_max_disp%total)
  call h5md_write_dataset(timers_group, flag_timer%name, flag_timer%total)
  call h5md_write_dataset(timers_group, change_timer%name, buffer_timer%total)
  call h5md_write_dataset(timers_group, buffer_timer%name, buffer_timer%total)
  call h5md_write_dataset(timers_group, neigh%time_update%name, neigh%time_update%total)
  call h5md_write_dataset(timers_group, varia%name, varia%total)
  call h5md_write_dataset(timers_group, neigh%time_force%name, neigh%time_force%total)

  call h5md_write_dataset(timers_group, 'total', solvent%time_stream%total + &
       solvent%time_step%total + solvent%time_count%total + solvent%time_sort%total + &
       solvent%time_ct%total + solvent%time_md_vel%total + solvent%time_max_disp%total + &
       flag_timer%total + change_timer%total + buffer_timer%total + neigh%time_update%total + &
       varia%total + neigh%time_force%total)

  call h5gclose_f(timers_group, error)

  call rho_xy_el%close()
  call dimer_io%close()
  call hfile%close()
  call h5close_f(error)

contains

  subroutine flag_particles
    double precision :: dist_to_C_sq
    integer :: r, s
    double precision :: x(3)

    do s = 1,neigh% n(1)
       r = neigh%list(s,1)
       if (solvent% species(r) == 1) then
          x = rel_pos(colloids% pos(:,1),solvent% pos(:,r),solvent_cells% edges)
          dist_to_C_sq = dot_product(x, x)
          if (dist_to_C_sq < solvent_colloid_lj%cut_sq(1,1)) then
             if (threefry_double(state(1)) <= prob) then
                solvent% flag(r) = 1
             end if
          end if
       end if
    end do

  end subroutine flag_particles
  
  
  subroutine change_species
    double precision :: dist_to_C_sq
    double precision :: dist_to_N_sq
    integer :: m
    double precision :: x(3)

    catalytic_change = 0
    !$omp parallel do private(x, dist_to_C_sq, dist_to_N_sq) reduction(+:catalytic_change)
    do m = 1, solvent% Nmax
       if (solvent% flag(m) == 1) then
          x = rel_pos(colloids% pos(:,1), solvent% pos(:,m), solvent_cells% edges)
          dist_to_C_sq = dot_product(x, x)
          x = rel_pos(colloids% pos(:,2), solvent% pos(:,m), solvent_cells% edges)
          dist_to_N_sq = dot_product(x, x)
          if ( &
               (dist_to_C_sq > solvent_colloid_lj%cut_sq(1,1)) &
               .and. &
               (dist_to_N_sq > solvent_colloid_lj%cut_sq(1,2)) &
               ) &
               then
             solvent% species(m) = 2
             solvent% flag(m) = 0
             catalytic_change(1) = catalytic_change(1) - 1
             catalytic_change(2) = catalytic_change(2) + 1
          end if
       end if
    end do

  end subroutine change_species
  
<<<<<<< HEAD
  subroutine concentration_field
=======
  subroutine refuel
    double precision :: dist_to_C_sq
    double precision :: dist_to_N_sq
    double precision :: far
    double precision :: x(3)
    integer :: n

    far = (L(1)*0.45)**2

    !$omp parallel do private(x, dist_to_C_sq, dist_to_N_sq)
    do n = 1,solvent% Nmax
       if (solvent% species(n) == 2) then
          x = rel_pos(colloids% pos(:,1), solvent% pos(:,n), solvent_cells% edges)
          dist_to_C_sq = dot_product(x, x)
          x= rel_pos(colloids% pos(:,2), solvent% pos(:,n), solvent_cells% edges)
          dist_to_N_sq = dot_product(x, x)
          if ((dist_to_C_sq > far) .and. (dist_to_N_sq > far)) then
             solvent% species(n) = 1
          end if
       end if
    end do
  end subroutine refuel

  subroutine concentration_field_cylindrical
>>>>>>> bd8df3e8
    double precision :: dimer_orient(3),x(3),y(3),z(3)
    double precision :: solvent_pos(3,solvent% Nmax)
    double precision :: dz,r,theta,x_pos,y_pos,z_pos,number_of_bins
    integer :: o
    integer :: check
    logical :: far_enough_from_wall
    double precision :: range_min1(3),range_min2(3),range_max1(3),range_max2(3)
    
    number_of_bins = 90.d0
    dz = 2.d0*d/number_of_bins
    dimer_orient = colloids% pos(:,2) - colloids% pos(:,1)
    z = dimer_orient/sqrt(dot_product(dimer_orient,dimer_orient))
   
    x = (/0.d0, 1.d0, -dimer_orient(2)/dimer_orient(3)/)
    x = x/sqrt(dot_product(x,x))
    y = (/z(2)*x(3)-z(3)*x(2),z(3)*x(1)-z(1)*x(3),z(1)*x(2)-z(2)*x(1)/)
    conc_z_cyl = 0

    range_min1 = colloids%pos(:,1) - d/2.0*z - (/0.d0,0.d0,1.d0/)*2*max_cut
    range_min2 = colloids%pos(:,1) - d/2.0*z + (/0.d0,0.d0,1.d0/)*2*max_cut
    range_max1 = colloids%pos(:,1) + 3.d0*d/2.0*z - (/0.d0,0.d0,1.d0/)*2*max_cut
    range_max2 = colloids%pos(:,1) - 3.d0*d/2.0*z + (/0.d0,0.d0,1.d0/)*2*max_cut

    if ( (range_min1(3)<solvent_cells%edges(3)).and.(range_min1(3)>0).and. &
       (range_max1(3)<solvent_cells%edges(3)).and.(range_max1(3)>0).and. &
       (range_min2(3)<solvent_cells%edges(3)).and.(range_min2(3)>0).and. &
       (range_max2(3)<solvent_cells%edges(3)).and.(range_max2(3)>0) ) then
       far_enough_from_wall = .true.
    else
       far_enough_from_wall = .false.
    end if 
    if (far_enough_from_wall) then
       do o = 1, solvent% Nmax
          solvent_pos(:,o) = solvent% pos(:,o) - colloids% pos(:,1)
          x_pos = dot_product(x,solvent_pos(:,o))
          y_pos = dot_product(y, solvent_pos(:,o))
          z_pos = dot_product(z, solvent_pos(:,o))
          solvent_pos(:,o) = (/x_pos,y_pos,z_pos/)
       end do
       do o = 1, solvent% Nmax
          r = sqrt(solvent_pos(1,o)**2 + solvent_pos(2,o)**2)
          theta = atan(solvent_pos(2,o)/solvent_pos(1,o))
          solvent_pos(1,o) = r
          solvent_pos(2,o) = theta
          if ((solvent_pos(1,o) < 2*max_cut).and.(solvent_pos(3,o)<1.5d0*d).and.(solvent_pos(3,o)>-0.5d0*d)) then
             if (solvent% species(o)==2) then
                check = floor((solvent_pos(3,o)+0.5d0*d)/dz)
                check = check+1 
                conc_z_cyl(check) = conc_z_cyl(check) + 1
             end if
          end if 
       end do
       colloid_pos(:,1) = 0
       colloid_pos(3,1) = colloids% pos(3,1)
       colloid_pos(:,2) = 0
       colloid_pos(3,2) = d + colloids% pos(3,1)
    else
       conc_z_cyl = 0
       colloid_pos = 0
    end if 
  end subroutine concentration_field_cylindrical

  subroutine concentration_field(p1,p2,edges,number_of_angles)
    type(particle_system_t), intent(in) :: p1,p2
    double precision, intent(in) :: edges(3)
    double precision, intent(in) :: number_of_angles
    double precision :: dimer_orient(3),x(3),y(3),z(3)
    double precision :: solvent_pos(3,solvent% Nmax)
    double precision :: dz,r,theta,x_pos,y_pos,z_pos, pi, dtheta
    integer :: loop
    integer :: check, check2
    
    
    pi = 4.d0*datan(1.d0)
    
    dtheta = 2*pi/number_of_angles
    dz = edges(3)/400.d0
    dimer_orient = p1% pos(:,2) - p1% pos(:,1)
    z = dimer_orient/sqrt(dot_product(dimer_orient,dimer_orient))
    x = x/sqrt(dot_product(x,x))
    y = (/z(2)*x(3)-z(3)*x(2),z(3)*x(1)-z(1)*x(3),z(1)*x(2)-z(2)*x(1)/)
    conc_z = 0
    
    do loop = 1, p2% Nmax
       solvent_pos(:,loop) = p2% pos(:,loop) - p1% pos(:,1)
       x_pos = dot_product(x,solvent_pos(:,loop))
       y_pos = dot_product(y, solvent_pos(:,loop))
       z_pos = dot_product(z, solvent_pos(:,loop))
       solvent_pos(:,loop) = (/x_pos,y_pos,z_pos/)
    end do
    do loop = 1, p2% Nmax
       if (p2% species(loop)==2) then
       r = sqrt(solvent_pos(1,loop)**2 + solvent_pos(2,loop)**2)
       theta = atan(solvent_pos(2,loop)/solvent_pos(1,loop))
       solvent_pos(1,loop) = r
       solvent_pos(2,loop) = theta
       solvent_pos(3,loop) = solvent_pos(3,loop)+colloids% pos(3,1)
       check = floor(solvent_pos(3,loop)/dz)
       check2 = floor(solvent_pos(2,loop)/dtheta)
       conc_z(check,check2) = conc_z(check,check2) + 1
       end if 
    end do
    colloid_pos(:,1) = 0
    colloid_pos(3,1) = p1% pos(3,1)
    colloid_pos(:,2) = 0
    colloid_pos(3,2) = d + p1% pos(3,1)
  end subroutine concentration_field

  subroutine mpcd_stream_zwall_light(particles, cells, dt,g)
    type(particle_system_t), intent(inout) :: particles
    type(cell_system_t), intent(in) :: cells
    double precision, intent(in) :: dt
    double precision, dimension(3), intent(in):: g

    integer :: i
    double precision :: pos_min(3), pos_max(3)
    double precision, dimension(3) :: old_pos, old_vel
    double precision :: t_c

    pos_min = 0
    pos_max = cells% edges

    call solvent%time_stream%tic()
    !$omp parallel do private(old_pos, old_vel, t_c)
    do i = 1, particles% Nmax
       old_pos = particles% pos(:,i) 
       old_vel = particles% vel(:,i)
       particles% pos(:,i) = particles% pos(:,i) + dt * particles% vel(:,i) + dt**2 * (particles% force(:,i) + g)/ 2
       if (cells% has_walls) then
          if (particles% pos(3,i) < pos_min(3)) then
             t_c = abs(old_pos(3)/old_vel(3))
             particles% vel(:,i) = -(old_vel + g*t_c) + g*(dt-t_c)
             particles% pos(:,i) = old_pos + old_vel*t_c + g*t_c**2/2 - (old_vel + g*t_c)*(dt-t_c)+(dt-t_c)**2*g/2
             particles% wall_flag(i) = 1
          else if (particles% pos(3,i) > pos_max(3)) then
             t_c = abs((pos_max(3)-old_pos(3))/old_vel(3))
             particles% vel(:,i) = -(old_vel + g*t_c) + g*(dt-t_c)
             particles% pos(:,i) = old_pos + old_vel*t_c + g*t_c**2/2 - (old_vel + g*t_c)*(dt-t_c)+(dt-t_c)**2*g/2
             particles% wall_flag(i) = 1
          end if
       end if 
    end do
    call solvent%time_stream%tac()
  end subroutine mpcd_stream_zwall_light
  
  subroutine md_vel_flow_partial(particles, dt, ext_force)
    type(particle_system_t), intent(inout) :: particles
    double precision, intent(in) :: dt
    double precision, intent(in) :: ext_force(3)

    integer :: k

    call solvent%time_md_vel%tic()
    !$omp parallel do
    do k = 1, particles% Nmax
       if (particles% wall_flag(k) == 0) then
          particles% vel(:,k) = particles% vel(:,k) + &
               dt * ( particles% force(:,k) + particles% force_old(:,k) ) / 2 &
               + dt*ext_force
       else
         particles% wall_flag(k) = 0
       end if
    end do
    call solvent%time_md_vel%tac()

  end subroutine md_vel_flow_partial

  subroutine buffer_particles(particles,edges, bufferlength)
     type(particle_system_t), intent(inout) :: particles
     double precision, intent(in) :: edges(3)
     integer, intent(in) :: bufferlength
  
     integer :: k, s

     bulk_change = 0
     !$omp parallel do private(s) reduction(+:bulk_change)
     do k = 1, particles% Nmax
        s = particles% species(k)
        if (s <= 0) continue
        if (particles% pos(1,k) < bufferlength) then
           if (particles% pos(2,k) < edges(2)/2.d0) then
              bulk_change(s) = bulk_change(s) - 1
              particles% species(k) = 1
              s = 1
              bulk_change(s) = bulk_change(s) + 1
           else
              bulk_change(s) = bulk_change(s) - 1
              particles% species(k) = 3
              s = 3
              bulk_change(s) = bulk_change(s) + 1
           end if  
        end if 
     end do
  end subroutine buffer_particles

  subroutine compute_rho_xy
    integer :: i, s, ix, iy

    rho_xy = 0
    do i = 1, solvent%Nmax
       s = solvent%species(i)
       if (s <= 0) continue
       ix = modulo(floor(solvent%pos(1,i)/solvent_cells%a), L(1)) + 1
       iy = modulo(floor(solvent%pos(2,i)/solvent_cells%a), L(2)) + 1
       rho_xy(s, iy, ix) = rho_xy(s, iy, ix) + 1
    end do

  end subroutine compute_rho_xy

end program setup_single_dimer<|MERGE_RESOLUTION|>--- conflicted
+++ resolved
@@ -34,9 +34,9 @@
   integer :: rho
   integer :: N
   integer :: error
-  double precision :: number_of_angles
-  double precision, allocatable :: conc_z(:,:)
-  double precision :: conc_z_cyl(90)   
+  integer :: number_of_angles
+  integer, parameter :: n_bins_conc = 90
+  double precision :: conc_z_cyl(n_bins_conc)   
 
   double precision :: sigma_N, sigma_C, max_cut
   double precision :: epsilon(3,2), shift
@@ -100,8 +100,7 @@
   bufferlength = PTread_i(config, 'buffer_length')
   prob = PTread_d(config,'probability')
 
-  number_of_angles = PTread_d(config, 'number_of_angles')
-  allocate(conc_z(400,floor(number_of_angles)))
+  number_of_angles = PTread_i(config, 'number_of_angles')
   L = PTread_ivec(config, 'L', 3)
   L(1) = L(1) + bufferlength
   
@@ -462,7 +461,7 @@
      if (.not. on_track) then
         if (modulo(i,20)==0) then
            call concentration_field_cylindrical
-           write(18,*) conc_z, colloid_pos
+           write(18,*) conc_z_cyl, colloid_pos
          end if
      end if 
      
@@ -526,8 +525,7 @@
     end do
 
   end subroutine flag_particles
-  
-  
+
   subroutine change_species
     double precision :: dist_to_C_sq
     double precision :: dist_to_N_sq
@@ -557,45 +555,17 @@
     end do
 
   end subroutine change_species
-  
-<<<<<<< HEAD
-  subroutine concentration_field
-=======
-  subroutine refuel
-    double precision :: dist_to_C_sq
-    double precision :: dist_to_N_sq
-    double precision :: far
-    double precision :: x(3)
-    integer :: n
-
-    far = (L(1)*0.45)**2
-
-    !$omp parallel do private(x, dist_to_C_sq, dist_to_N_sq)
-    do n = 1,solvent% Nmax
-       if (solvent% species(n) == 2) then
-          x = rel_pos(colloids% pos(:,1), solvent% pos(:,n), solvent_cells% edges)
-          dist_to_C_sq = dot_product(x, x)
-          x= rel_pos(colloids% pos(:,2), solvent% pos(:,n), solvent_cells% edges)
-          dist_to_N_sq = dot_product(x, x)
-          if ((dist_to_C_sq > far) .and. (dist_to_N_sq > far)) then
-             solvent% species(n) = 1
-          end if
-       end if
-    end do
-  end subroutine refuel
 
   subroutine concentration_field_cylindrical
->>>>>>> bd8df3e8
     double precision :: dimer_orient(3),x(3),y(3),z(3)
     double precision :: solvent_pos(3,solvent% Nmax)
-    double precision :: dz,r,theta,x_pos,y_pos,z_pos,number_of_bins
+    double precision :: dz,r,theta,x_pos,y_pos,z_pos
     integer :: o
     integer :: check
     logical :: far_enough_from_wall
     double precision :: range_min1(3),range_min2(3),range_max1(3),range_max2(3)
     
-    number_of_bins = 90.d0
-    dz = 2.d0*d/number_of_bins
+    dz = 2.d0*d/n_bins_conc
     dimer_orient = colloids% pos(:,2) - colloids% pos(:,1)
     z = dimer_orient/sqrt(dot_product(dimer_orient,dimer_orient))
    
@@ -648,52 +618,6 @@
     end if 
   end subroutine concentration_field_cylindrical
 
-  subroutine concentration_field(p1,p2,edges,number_of_angles)
-    type(particle_system_t), intent(in) :: p1,p2
-    double precision, intent(in) :: edges(3)
-    double precision, intent(in) :: number_of_angles
-    double precision :: dimer_orient(3),x(3),y(3),z(3)
-    double precision :: solvent_pos(3,solvent% Nmax)
-    double precision :: dz,r,theta,x_pos,y_pos,z_pos, pi, dtheta
-    integer :: loop
-    integer :: check, check2
-    
-    
-    pi = 4.d0*datan(1.d0)
-    
-    dtheta = 2*pi/number_of_angles
-    dz = edges(3)/400.d0
-    dimer_orient = p1% pos(:,2) - p1% pos(:,1)
-    z = dimer_orient/sqrt(dot_product(dimer_orient,dimer_orient))
-    x = x/sqrt(dot_product(x,x))
-    y = (/z(2)*x(3)-z(3)*x(2),z(3)*x(1)-z(1)*x(3),z(1)*x(2)-z(2)*x(1)/)
-    conc_z = 0
-    
-    do loop = 1, p2% Nmax
-       solvent_pos(:,loop) = p2% pos(:,loop) - p1% pos(:,1)
-       x_pos = dot_product(x,solvent_pos(:,loop))
-       y_pos = dot_product(y, solvent_pos(:,loop))
-       z_pos = dot_product(z, solvent_pos(:,loop))
-       solvent_pos(:,loop) = (/x_pos,y_pos,z_pos/)
-    end do
-    do loop = 1, p2% Nmax
-       if (p2% species(loop)==2) then
-       r = sqrt(solvent_pos(1,loop)**2 + solvent_pos(2,loop)**2)
-       theta = atan(solvent_pos(2,loop)/solvent_pos(1,loop))
-       solvent_pos(1,loop) = r
-       solvent_pos(2,loop) = theta
-       solvent_pos(3,loop) = solvent_pos(3,loop)+colloids% pos(3,1)
-       check = floor(solvent_pos(3,loop)/dz)
-       check2 = floor(solvent_pos(2,loop)/dtheta)
-       conc_z(check,check2) = conc_z(check,check2) + 1
-       end if 
-    end do
-    colloid_pos(:,1) = 0
-    colloid_pos(3,1) = p1% pos(3,1)
-    colloid_pos(:,2) = 0
-    colloid_pos(3,2) = d + p1% pos(3,1)
-  end subroutine concentration_field
-
   subroutine mpcd_stream_zwall_light(particles, cells, dt,g)
     type(particle_system_t), intent(inout) :: particles
     type(cell_system_t), intent(in) :: cells
