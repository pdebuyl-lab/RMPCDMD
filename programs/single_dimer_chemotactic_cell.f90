--- conflicted
+++ resolved
@@ -1,4 +1,3 @@
-
 program setup_single_dimer
   use md
   use neighbor_list
@@ -33,7 +32,7 @@
   type(profile_t) :: vx
 
   integer :: rho
-  integer :: N,N_init
+  integer :: N
   integer :: error
   double precision :: number_of_angles
   double precision, allocatable :: conc_z(:,:)
@@ -103,7 +102,6 @@
   L(1) = L(1) + bufferlength
   
   rho = PTread_i(config, 'rho')
-  N_init = PTread_i(config,'N_init')
   N = rho *L(1)*L(2)*L(3)
 
   T = PTread_d(config, 'T')
@@ -145,14 +143,10 @@
   epsilon = 1.d0
   sigma(1,:) = [sigma_C, sigma_N]
   sigma_cut = sigma*3**(1.d0/6.d0)
-<<<<<<< HEAD
-  shift = maxval(colloid_lj% cut) +0.25d0
-  call walls_colloid_lj% init(epsilon(1:2,:), sigma(1:2,:), sigma_cut(1:2,:), shift)
-=======
   shift = max(sigma_C, sigma_N)*2**(1./6.) + 0.25
   call walls_colloid_lj% init(epsilon(1:1,:), sigma(1:1,:), sigma_cut(1:1,:), shift)
   write(*,*) epsilon(1:2,:), sigma(1:2,:), sigma_cut(1:2,:), shift
->>>>>>> 1f8c4e46
+
 
   mass(1) = rho * sigma_C**3 * 4 * 3.14159265/3
   mass(2) = rho * sigma_N**3 * 4 * 3.14159265/3
@@ -242,10 +236,7 @@
   call h5gclose_f(fields_group, error)
 
   colloids% pos(3,:) = solvent_cells% edges(3)/2.d0
-<<<<<<< HEAD
-  
-=======
->>>>>>> 1f8c4e46
+
   if (order) then
      colloids% pos(1,1) = sigma_C*2**(1.d0/6.d0) + 1
      colloids% pos(1,2) = colloids% pos(1,1) + d
@@ -431,11 +422,8 @@
      call dimer_io%velocity%append(colloids%vel)
      call dimer_io%image%append(colloids%image)
 
-<<<<<<< HEAD
-     if (i .gt. N_init) then
-=======
+
      if (i >= steps_fixed) then
->>>>>>> 1f8c4e46
         fixed = .false.
      end if
      if (.not. on_track) then
