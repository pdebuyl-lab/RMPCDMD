--- conflicted
+++ resolved
@@ -52,12 +52,8 @@
 
   double precision :: v_com(3), wall_v(3,2), wall_t(2)
   double precision :: gravity_field(3)
-<<<<<<< HEAD
-  double precision :: T, set_temperature, tau, alpha
-=======
   double precision :: T, set_temperature, tau
   double precision :: alpha
->>>>>>> 84380251
   logical :: thermostat
   type(args_t) :: args
 
@@ -157,11 +153,7 @@
      call solvent% sort(solvent_cells)
      call wall_mpcd_step(solvent, solvent_cells, state, &
           wall_temperature=wall_t, wall_v=wall_v, wall_n=[rho, rho], thermostat=thermostat, &
-<<<<<<< HEAD
           bulk_temperature=set_temperature,alpha=alpha)
-=======
-          bulk_temperature=set_temperature, alpha=alpha)
->>>>>>> 84380251
   end do
 
   do i = 1, N_loop
@@ -176,11 +168,7 @@
      call solvent% sort(solvent_cells)
      call wall_mpcd_step(solvent, solvent_cells, state, &
           wall_temperature=wall_t, wall_v=wall_v, wall_n=[rho, rho], thermostat=thermostat, &
-<<<<<<< HEAD
-          bulk_temperature=set_temperature, alpha = alpha)
-=======
           bulk_temperature=set_temperature, alpha=alpha)
->>>>>>> 84380251
      v_com = sum(solvent% vel, dim=2) / size(solvent% vel, dim=2)
 
 
