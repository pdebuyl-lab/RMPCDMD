program setup_single_dimer
  use common
  use cell_system
  use particle_system
  use hilbert
  use neighbor_list
  use hdf5
  use h5md_module
  use interaction
  use mt19937ar_module
  use mpcd
  use md
  use ParseText
  use iso_c_binding
  implicit none

  type(cell_system_t) :: solvent_cells
  type(particle_system_t) :: solvent
  type(particle_system_t) :: colloids
  type(neighbor_list_t) :: neigh
  type(lj_params_t) :: solvent_colloid_lj
  type(lj_params_t) :: colloid_lj

  integer :: rho
  integer :: N
  integer :: error

  double precision :: sigma_N, sigma_C, max_cut
  double precision :: epsilon(2,2)
  double precision :: sigma(2,2), sigma_cut(2,2)
  double precision :: mass(2)

  double precision :: e1, e2
  double precision :: tau, dt , T
  double precision :: d
  double precision :: skin, co_max, so_max
  integer :: N_MD_steps, N_loop
  integer :: n_extra_sorting
  double precision :: kin_co

  type(mt19937ar_t), target :: mt
  type(PTo) :: config

  integer :: i, L(3), seed_size, clock
  integer :: j, k
  integer, allocatable :: seed(:)

  call PTparse(config,get_input_filename(),11)

  call random_seed(size = seed_size)
  allocate(seed(seed_size))
  call system_clock(count=clock)
  seed = clock + 37 * [ (i - 1, i = 1, seed_size) ]
  call random_seed(put = seed)
  deallocate(seed)

  call system_clock(count=clock)
  call init_genrand(mt, int(clock, c_long))

  call h5open_f(error)

  L = PTread_ivec(config, 'L', 3)
  rho = PTread_i(config, 'rho')
  N = rho *L(1)*L(2)*L(3)

  T = PTread_d(config, 'T')
  d = PTread_d(config, 'd')
  
  tau = PTread_d(config, 'tau')
  N_MD_steps = PTread_i(config, 'N_MD')
  dt = tau / N_MD_steps
  N_loop = PTread_i(config, 'N_loop')

  sigma_C = PTread_d(config, 'sigma_C')
  sigma_N = PTread_d(config, 'sigma_N')
  
  epsilon(1,:) = PTread_dvec(config, 'epsilon_C', 2)
  epsilon(2,:) = PTread_dvec(config, 'epsilon_N', 2)

  sigma(1,:) = sigma_C
  sigma(2,:) = sigma_N
  sigma_cut = sigma*2**(1.d0/6.d0)
  max_cut = maxval(sigma_cut)

  call solvent_colloid_lj% init(epsilon, sigma, sigma_cut)

  epsilon(1,1) = PTread_d(config, 'epsilon_C_C')
  epsilon(1,2) = PTread_d(config, 'epsilon_N_C')
  epsilon(2,1) = PTread_d(config, 'epsilon_N_C')
  epsilon(2,2) = PTread_d(config, 'epsilon_N_N')

  sigma(1,1) = 2*sigma_C
  sigma(1,2) = sigma_C + sigma_N
  sigma(2,1) = sigma_C + sigma_N
  sigma(2,2) = 2*sigma_N
  sigma_cut = sigma*2**(1.d0/6.d0)

  call colloid_lj% init(epsilon, sigma, sigma_cut)

  mass(1) = rho * sigma_C**3 * 4 * 3.14159265/3
  mass(2) = rho * sigma_N**3 * 4 * 3.14159265/3
  write(*,*) 'mass =', mass

  call solvent% init(N,2) !there will be 2 species of solvent particles

  call colloids% init(2,2, mass) !there will be 2 species of colloids

  call PTkill(config)
  
  open(15,file ='dimerdata_chemKapTEST.txt')
  
  write(*, *) colloids% pos
  colloids% species(1) = 1
  colloids% species(2) = 2
  colloids% vel = 0
  
  call random_number(solvent% vel(:, :))
  solvent% vel = (solvent% vel - 0.5d0)*sqrt(12*T)
  solvent% vel = solvent% vel - spread(sum(solvent% vel, dim=2)/solvent% Nmax, 2, solvent% Nmax)
  solvent% force = 0
  solvent% species = 1

  call solvent_cells%init(L, 1.d0)
  colloids% pos(:,1) = solvent_cells% edges/2.0
  colloids% pos(:,2) = solvent_cells% edges/2.0 
  colloids% pos(1,2) = colloids% pos(1,2) + d
  
  call solvent% random_placement(solvent_cells% edges, colloids, solvent_colloid_lj)

  call solvent% sort(solvent_cells)

  call neigh% init(colloids% Nmax, int(300*max(sigma_C,sigma_N)**3))

  skin = 1.5
  n_extra_sorting = 0

  call neigh% make_stencil(solvent_cells, max_cut+skin)

  call neigh% update_list(colloids, solvent, max_cut+skin, solvent_cells)


  e1 = compute_force(colloids, solvent, neigh, solvent_cells% edges, solvent_colloid_lj)
  e2 = compute_force_n2(colloids, solvent_cells% edges, colloid_lj)
  solvent% force_old = solvent% force
  colloids% force_old = colloids% force

  write(*,*) ''
  write(*,*) '    i           |    e co so     |   e co co     |   kin co      |   kin so      |   total       |   temp        |'
  write(*,*) ''

  kin_co = (mass(1)*sum(colloids% vel(:,1)**2)+mass(2)*sum(colloids% vel(:,2)**2))/2
  call thermo_write

  do i = 1, N_loop
     md: do j = 1, N_MD_steps
        call md_pos(solvent, dt)

        ! Extra copy for rattle
        colloids% pos_rattle = colloids% pos
        do k=1, colloids% Nmax
           colloids% pos(:,k) = colloids% pos(:,k) + dt * colloids% vel(:,k) + &
                dt**2 * colloids% force(:,k) / (2 * colloids% mass(k))
        end do

        call rattle_dimer_pos(colloids, d, dt, solvent_cells% edges)

        so_max = solvent% maximum_displacement()
        co_max = colloids% maximum_displacement()

        if ( (co_max >= skin/2) .or. (so_max >= skin/2) ) then
           call apply_pbc(solvent, solvent_cells% edges)
           call apply_pbc(colloids, solvent_cells% edges)
           call solvent% sort(solvent_cells)
           call neigh% update_list(colloids, solvent, max_cut + skin, solvent_cells)
           solvent% pos_old = solvent% pos
           colloids% pos_old = colloids% pos
           n_extra_sorting = n_extra_sorting + 1
        end if

        call switch(solvent% force, solvent% force_old)
        call switch(colloids% force, colloids% force_old)

        solvent% force = 0
        colloids% force = 0
        e1 = compute_force(colloids, solvent, neigh, solvent_cells% edges, solvent_colloid_lj)
        e2 = compute_force_n2(colloids, solvent_cells% edges, colloid_lj)

        call md_vel(solvent, solvent_cells% edges, dt)

        do k=1, colloids% Nmax
           colloids% vel(:,k) = colloids% vel(:,k) + &
             dt * ( colloids% force(:,k) + colloids% force_old(:,k) ) / (2 * colloids% mass(k))
        end do

        call rattle_dimer_vel(colloids, d, dt, solvent_cells% edges)

        call flag_particles
        call change_species


     end do md


     write(15,*) colloids% pos + colloids% image * spread(solvent_cells% edges, dim=2, ncopies=colloids% Nmax), &
                 colloids% vel, e1+e2+(colloids% mass(1)*sum(colloids% vel(:,1)**2) &
                 +colloids% mass(2)*sum(colloids% vel(:,2)**2))/2 &
                 +sum(solvent% vel**2)/2
     
     solvent_cells% origin(1) = genrand_real1(mt) - 1
     solvent_cells% origin(2) = genrand_real1(mt) - 1
     solvent_cells% origin(3) = genrand_real1(mt) - 1

     call solvent% sort(solvent_cells)
     call neigh% update_list(colloids, solvent, max_cut+skin, solvent_cells)

     call simple_mpcd_step(solvent, solvent_cells, mt)

<<<<<<< HEAD
     kin_co = (mass(1)*sum(colloids% vel(:,1)**2)+mass(2)*sum(colloids% vel(:,2)**2))/2
     call thermo_write
=======
     kin_co = (colloids% mass(1)*sum(colloids% vel(:,1)**2)+ colloids% mass(2)*sum(colloids% vel(:,2)**2))/2
     write(*,'(1i16,6f16.3,1e16.8)') i, e1, e2, &
          kin_co, sum(solvent% vel**2)/2, &
          e1+e2+kin_co+sum(solvent% vel**2)/2, &
          compute_temperature(solvent, solvent_cells), &
          sqrt(dot_product(colloids% pos(:,1) - colloids% pos(:,2),colloids% pos(:,1) - colloids% pos(:,2))) - d
>>>>>>> f743ff8d

  end do

  write(*,*) 'n extra sorting', n_extra_sorting
  
  call h5close_f(error)
  
contains

  subroutine thermo_write
    write(*,'(1i16,6f16.3,1e16.8)') i, e1, e2, &
         kin_co, sum(solvent% vel**2)/2, &
         e1+e2+kin_co+sum(solvent% vel**2)/2, &
         compute_temperature(solvent, solvent_cells), &
         sqrt(dot_product(colloids% pos(:,1) - colloids% pos(:,2),colloids% pos(:,1) - colloids% pos(:,2))) - d
  end subroutine thermo_write


  subroutine flag_particles
  double precision :: dist_to_C_sq
  real :: prob 
  real :: rndnumbers(solvent% Nmax)
  integer :: r
  prob = 1.0
  
  call random_number(prob)
  
  do  r = 1,solvent% Nmax
     if (solvent% species(r) == 1) then
       dist_to_C_sq = dot_product(colloids% pos(:,1) - solvent% pos(:,r),colloids% pos(:,1) - solvent% pos(:,r))
       if (dist_to_C_sq < 3**2) then
         if (rndnumbers(r) <= prob) then
           solvent% flag(r) = 1 
         end if
       end if
    end if 
  end do
  
  end subroutine flag_particles
  
  
  subroutine change_species
  double precision :: dist_to_C_sq
  double precision :: dist_to_N_sq
  integer :: m
  
  do m = 1, solvent% Nmax
     if (solvent% flag(m) == 1) then
       dist_to_C_sq = dot_product(colloids% pos(:,1) - solvent% pos(:,m),colloids% pos(:,1) - solvent% pos(:,m))
       dist_to_N_sq = dot_product(colloids% pos(:,2) - solvent% pos(:,m),colloids% pos(:,2) - solvent% pos(:,m))
       if ((dist_to_C_sq > (3)**2) .and. (dist_to_N_sq > (3)**2)) then
         solvent% species(m) = 2
         solvent% flag(m) = 0
       end if
     end if  
  end do
  
  end subroutine change_species
  
  subroutine refuel
  double precision :: dist_to_C_sq
  double precision :: dist_to_N_sq
  double precision :: far
  integer :: n
  
  far = 25.d0
  
  do n = 1,solvent% Nmax
    if (solvent% species(i) == 2) then
      dist_to_C_sq = dot_product(colloids% pos(:,1) - solvent% pos(:,n),colloids% pos(:,1) - solvent% pos(:,n))
      dist_to_N_sq = dot_product(colloids% pos(:,2) - solvent% pos(:,n),colloids% pos(:,2) - solvent% pos(:,n))
      if ((dist_to_C_sq > far) .and. (dist_to_N_sq > far)) then
        solvent% species(n) = 1
      end if
    end if 
  end do
  
  end subroutine refuel

end program setup_single_dimer<|MERGE_RESOLUTION|>--- conflicted
+++ resolved
@@ -215,17 +215,13 @@
 
      call simple_mpcd_step(solvent, solvent_cells, mt)
 
-<<<<<<< HEAD
-     kin_co = (mass(1)*sum(colloids% vel(:,1)**2)+mass(2)*sum(colloids% vel(:,2)**2))/2
-     call thermo_write
-=======
      kin_co = (colloids% mass(1)*sum(colloids% vel(:,1)**2)+ colloids% mass(2)*sum(colloids% vel(:,2)**2))/2
      write(*,'(1i16,6f16.3,1e16.8)') i, e1, e2, &
           kin_co, sum(solvent% vel**2)/2, &
           e1+e2+kin_co+sum(solvent% vel**2)/2, &
           compute_temperature(solvent, solvent_cells), &
           sqrt(dot_product(colloids% pos(:,1) - colloids% pos(:,2),colloids% pos(:,1) - colloids% pos(:,2))) - d
->>>>>>> f743ff8d
+
 
   end do
 
