program test
  use sys
  use group
  use LJ
  use MPCD
  use MD
  use ParseText
  use MPCDMD
<<<<<<< HEAD
=======
  use h5md
>>>>>>> 9a338f42
  implicit none
  
  type(PTo) :: CF

<<<<<<< HEAD
  integer :: i_time, i_in, i, istart, reneigh, N_MD_since_re
  integer :: N_MD_loop, N_loop, en_unit, at_x_unit, at_v_unit
=======
  integer :: i_time, i_in, i, istart, reneigh
  integer :: N_MD_loop, N_loop, en_unit
  double precision :: max_d, realtime
  character(len=16) :: init_mode
  character(len=2) :: g_string
>>>>>>> 9a338f42
  integer :: collect_atom
  character(len=10) :: at_format
  integer :: seed
<<<<<<< HEAD
=======
  double precision :: at_sol_en, at_at_en, sol_kin, at_kin, energy
  double precision :: lat_0(3), lat_d(3)
  integer :: lat_idx(3), lat_n(3)
  integer :: j
  double precision :: v_sub1(3), v_sub2(3), r_sub1(3), r_sub2(3)
  double precision :: com_g1(3)
  double precision :: total_kin, total_mass, actual_T, target_T, v_factor, MD_DT
  integer :: N_th_loop

  integer(HID_T) :: file_ID
  type(h5md_t) :: posID
  type(h5md_t) :: enID, so_kinID, at_kinID, at_soID, at_atID, tempID
  type(h5md_t) :: vs1ID, vs2ID, rs1ID, rs2ID
  integer(HID_T) :: other_ID
  type(h5md_t) :: dset_ID

  type(rad_dist) :: gor
>>>>>>> 9a338f42

  call MPCDMD_info
  call mtprng_info(short=.true.)
  call PTinfo(short=.true.)

  call PTparse(CF,'sample_MPCDMD',9)

  call h5open_f(h5_error)


  seed = PTread_i(CF,'seed')
  if (seed < 0) then
     seed = nint(100*secnds(0.))
  end if
  call mtprng_init(seed, ran_state)

  call config_sys(so_sys,'so',CF)
  call config_sys(at_sys,'at',CF)

  N_groups = PTread_i(CF, 'N_groups')

  if (N_groups <= 0) stop 'Ngroups is not a positive integer'
  allocate(group_list(N_groups))
  istart = 1
  do i=1,N_groups
     call config_group(group_list(i),i,istart,CF)
     istart = istart + group_list(i)%N
  end do



  if (at_sys%N_max<sum(group_list(:)%N)) stop 'at_sys%N_max < # atoms from group_list'

  call config_LJdata(CF, at_sys%N_species, so_sys%N_species)


  call config_MPCD(CF)

  call config_MD
  
  do i=1,N_groups
     if (group_list(i)%g_type == ATOM_G) then
        call config_atom_group(group_list(i))
     else if (group_list(i)%g_type == DIMER_G) then
        call config_dimer_group(group_list(i))
     else if (group_list(i)%g_type == ELAST_G) then
        call config_elast_group(CF,group_list(i),i,10)
     else
        stop 'unknown group type'
     end if
  end do

  do i=1,N_groups
     write(g_string,'(i02.2)') i
     init_mode = PTread_s(CF, 'group'//g_string//'init')
     if (init_mode .eq. 'file') then
        ! load data from file, specifying which group and which file
        init_mode = PTread_s(CF, 'group'//g_string//'file')
        call h5md_open_file(other_ID, init_mode)
        call h5md_open_trajectory(other_ID, 'position', dset_ID)
        call h5md_load_trajectory_data_d(dset_ID, &
             at_r(:, group_list(i)%istart:group_list(i)%istart + group_list(i)%N - 1), -1)
        call h5md_close_ID(dset_ID)
        call h5fclose_f(other_ID, h5_error)
     else if (init_mode .eq. 'random') then
        ! init set group for random init
        write(*,*) 'MPCDMD> WARNING random not yet supported'
     else if (init_mode .eq. 'lattice') then
        ! init set group for lattice init
        lat_0 = PTread_dvec(CF, 'group'//g_string//'lat_0', size(lat_0))
        lat_d = PTread_dvec(CF, 'group'//g_string//'lat_d', size(lat_d))
        lat_n = PTread_ivec(CF, 'group'//g_string//'lat_n', size(lat_n))
        lat_idx = (/ 1, 0, 0 /)
        do j=group_list(i)%istart, group_list(i)%istart + group_list(i)%N - 1
           lat_idx(1) = lat_idx(1) + 1
           if (lat_idx(1) .ge. lat_n(1)) then
              lat_idx(1) = 0
              lat_idx(2) = lat_idx(2) + 1
           end if
           if (lat_idx(2) .ge. lat_n(2)) then
              lat_idx(2) = 0
              lat_idx(3) = lat_idx(3) + 1
           end if
           if (lat_idx(3) .ge. lat_n(3)) then
              lat_idx(3) = 0
           end if
           at_r(:,j) = lat_0 + lat_d * dble(lat_idx)

        end do
              
     else
        write(*,*) 'MPCDMD> unknown init_mode ', init_mode, ' for group'//g_string
        stop 
     end if
  
     if (group_list(i)%g_type == ELAST_G) call config_elast_group2(CF,group_list(i),1,10)

  
  end do



  !call init_atoms(CF)
  at_v = 0.d0

  write(*,*) so_sys%N_species
  write(*,*) so_sys%N_max
  write(*,*) so_sys%N

  write(*,*) at_sys%N_species
  write(*,*) at_sys%N_max
  write(*,*) at_sys%N

  write(*,*) at_at%eps
  write(*,*) at_at%sig

  write(*,*) at_so%eps
  write(*,*) at_so%sig

  write(*,*) so_species(1:10)
  write(*,*) at_species

  write(*,*) at_so%smooth
  write(*,*) at_at%smooth

  target_T = PTread_d(CF,'so_T')
  call fill_with_solvent( target_T )
  call place_in_cells
  call make_neigh_list

  N_loop = PTread_i(CF, 'N_loop')
  N_MD_loop = PTread_i(CF, 'N_MD_loop')
  N_th_loop = PTread_i(CF, 'N_th_loop')
  MD_DT = PTread_d(CF, 'DT')
  h = PTread_d(CF, 'h')
  collect_atom = PTread_i(CF,'collect_atom')

  do_shifting = PTread_l(CF, 'shifting')

  call PTkill(CF)

  
  at_f => at_f1
  at_f_old => at_f2
  so_f => so_f1
  so_f_old => so_f2

  call compute_f

  en_unit = 11
  open(en_unit,file='energy')
  
  i_time = 0
  realtime = 0.d0
  call compute_tot_mom_energy(en_unit, at_sol_en, at_at_en, sol_kin, at_kin, energy)
  if (allocated(group_list(1) % subgroup) .and. (group_list(1) % N_sub .eq. 2) ) then
     v_sub1 = com_v(group_list(1),1)
     v_sub2 = com_v(group_list(1),2)
     r_sub1 = com_r(group_list(1),1)
     r_sub2 = com_r(group_list(1),2)
  end if
  total_mass = ( sum( so_sys % mass(1:so_sys%N_species) * dble(so_sys % N(1:so_sys%N_species)) ) + &
       sum( at_sys % mass(1:at_sys%N_species) * dble(at_sys % N(1:at_sys%N_species)) ) )
  actual_T = ( sol_kin + at_kin ) *2.d0/3.d0 / total_mass

  call init_gor(gor,100,.1d0,group_list(1)%istart, group_list(1)%N)

  call begin_h5md

  call h5md_set_box_size(posID, (/ 0.d0, 0.d0, 0.d0 /) , L)
  if (allocated(group_list(1)%subgroup) ) then
     call attr_subgroup_h5md(posID, 'subgroups_01', group_list(1)%subgroup)
  end if
  call h5md_write_obs(at_soID, at_sol_en, i_time, realtime)
  call h5md_write_obs(at_atID, at_at_en, i_time, realtime)
  call h5md_write_obs(at_kinID, at_kin, i_time, realtime)
  call h5md_write_obs(so_kinID, sol_kin, i_time, realtime)
  call h5md_write_obs(tempID, actual_T, i_time, realtime)
  call h5md_write_obs(enID, energy, i_time, realtime)
  if (allocated(group_list(1) % subgroup) .and. (group_list(1) % N_sub .eq. 2) ) then
     call h5md_write_obs(vs1ID, v_sub1, i_time, realtime)
     call h5md_write_obs(vs2ID, v_sub2, i_time, realtime)
     call h5md_write_obs(rs1ID, r_sub1, i_time, realtime)
     call h5md_write_obs(rs2ID, r_sub2, i_time, realtime)
  end if

  at_jumps = 0

  reneigh = 0
  N_MD_since_re = 0
  max_d = min( minval( at_at%neigh - at_at%cut ) , minval( at_so%neigh - at_so%cut ) ) * 0.5d0
  write(*,*) 'max_d = ', max_d
  
  shift = 0.d0

  !at_v(:,1) = (/ 0.02d0, 0.01d0, 0.015d0 /)
  DT = 2.d0*MD_DT
  do i_time = 1,N_th_loop
     
     do i_in = 1,N_MD_loop/2
        call MD_step1

        if ( (maxval( sum( (so_r - so_r_neigh)**2 , dim=1 ) ) > max_d**2) .or. &
             (maxval( sum( (at_r - at_r_neigh)**2 , dim=1 ) ) > max_d**2)) then
           reneigh = reneigh + 1
           call correct_so
           call place_in_cells
           call make_neigh_list
        end if

        call compute_f
        call MD_step2

        realtime=realtime+DT

     end do

     call correct_at
     
     if (do_shifting) then
        shift(1) = (mtprng_rand_real1(ran_state)-0.5d0)*a
        shift(2) = (mtprng_rand_real1(ran_state)-0.5d0)*a
        shift(3) = (mtprng_rand_real1(ran_state)-0.5d0)*a
     end if

     call correct_so
     call place_in_cells
     call compute_v_com
     call generate_omega
     call simple_MPCD_step

     total_kin = 0.d0
     total_mass = 0.d0
     do i=1,at_sys%N(0)
        total_mass = total_mass + at_sys % mass( at_species(i) )
        total_kin = total_kin + 0.5d0 * at_sys % mass( at_species(i) ) * sum( at_v(:,i)**2 )
     end do
     do i=1,so_sys%N(0)
        total_mass = total_mass + so_sys % mass( so_species(i) )
        total_kin = total_kin + 0.5d0 * so_sys % mass( so_species(i) ) * sum( so_v(:,i)**2 )
     end do
     actual_T = total_kin * 2.d0/(3.d0 * total_mass )
     v_factor = sqrt( target_T / actual_T )
     at_v = at_v * v_factor
     so_v = so_v * v_factor

     call compute_tot_mom_energy(en_unit, at_sol_en, at_at_en, sol_kin, at_kin, energy)

     call h5md_write_obs(at_soID, at_sol_en, i_time, realtime)
     call h5md_write_obs(at_atID, at_at_en, i_time, realtime)
     call h5md_write_obs(at_kinID, at_kin, i_time, realtime)
     call h5md_write_obs(so_kinID, sol_kin, i_time, realtime)
     call h5md_write_obs(enID, energy, i_time, realtime)
     call h5md_write_obs(tempID, actual_T, i_time, realtime)
     call h5md_write_trajectory_data_d(posID, at_r, i_time, realtime)

  end do

  DT = MD_DT
  do i_time = N_th_loop+1,N_loop+N_th_loop
     
     do i_in = 1,N_MD_loop
        call MD_step1

<<<<<<< HEAD
        N_MD_since_re = N_MD_since_re + 1
        if ( (maxval( sum( (so_r - so_r_neigh)**2 , dim=1 ) ) > max_d**2) .or. (maxval( sum( (at_r - at_r_neigh)**2 , dim=1 ) ) > max_d**2) .or. (N_MD_since_re.ge.N_MD_max)) then
           tau = N_MD_since_re*DT
           call MPCD_stream
           N_MD_since_re = 0
=======
        if ( (maxval( sum( (so_r - so_r_neigh)**2 , dim=1 ) ) > max_d**2) .or. &
             (maxval( sum( (at_r - at_r_neigh)**2 , dim=1 ) ) > max_d**2)) then
>>>>>>> 9a338f42
           reneigh = reneigh + 1
           call correct_so
           call place_in_cells
           call make_neigh_list
        end if

        call compute_f(swap_in=.true.)
        call MD_step2


        realtime=realtime+DT

     end do

     call correct_at
<<<<<<< HEAD

     if (N_MD_since_re.gt.0) then
        reneigh = reneigh + 1
        tau = N_MD_since_re*DT
        call MPCD_stream
        N_MD_since_re = 0
        call correct_so
        call place_in_cells
        call make_neigh_list
        call compute_f(swap_in=.false.)
     end if

     if (collect_atom == 0) then
        write(at_x_unit,at_format) ( at_r(:,i) , i=1,at_sys%N(0) )
        write(at_v_unit,at_format) ( at_v(:,i) , i=1,at_sys%N(0) )
=======
     
     if (do_shifting) then
        shift(1) = (mtprng_rand_real1(ran_state)-0.5d0)*a
        shift(2) = (mtprng_rand_real1(ran_state)-0.5d0)*a
        shift(3) = (mtprng_rand_real1(ran_state)-0.5d0)*a
>>>>>>> 9a338f42
     end if

     call correct_so
     call place_in_cells
     call compute_v_com
     call generate_omega
     call simple_MPCD_step

     call compute_tot_mom_energy(en_unit, at_sol_en, at_at_en, sol_kin, at_kin, energy)
     if (allocated(group_list(1) % subgroup) .and. (group_list(1) % N_sub .eq. 2) ) then
        v_sub1 = com_v(group_list(1),1)
        v_sub2 = com_v(group_list(1),2)
        r_sub1 = com_r(group_list(1),1)
        r_sub2 = com_r(group_list(1),2)
     end if
     
     com_g1 = com_r(group_list(1))
     call update_gor(gor, com_g1)

     total_mass = ( sum( so_sys % mass(1:so_sys%N_species) * dble(so_sys % N(1:so_sys%N_species)) ) + &
          sum( at_sys % mass(1:at_sys%N_species) * dble(at_sys % N(1:at_sys%N_species)) ) )
     actual_T = ( sol_kin + at_kin ) *2.d0/3.d0 / total_mass

     call h5md_write_obs(at_soID, at_sol_en, i_time, realtime)
     call h5md_write_obs(at_atID, at_at_en, i_time, realtime)
     call h5md_write_obs(at_kinID, at_kin, i_time, realtime)
     call h5md_write_obs(so_kinID, sol_kin, i_time, realtime)
     call h5md_write_obs(tempID, actual_T, i_time, realtime)
     call h5md_write_obs(enID, energy, i_time, realtime)
     if (allocated(group_list(1) % subgroup) .and. (group_list(1) % N_sub .eq. 2) ) then
        call h5md_write_obs(vs1ID, v_sub1, i_time, realtime)
        call h5md_write_obs(vs2ID, v_sub2, i_time, realtime)
        call h5md_write_obs(rs1ID, r_sub1, i_time, realtime)
        call h5md_write_obs(rs2ID, r_sub2, i_time, realtime)
     end if

     call h5md_write_trajectory_data_d(posID, at_r, i_time, realtime)
  end do


  i_time = i_time-1

  call write_gor(gor,file_ID)
  write(*,*) gor % t_count
  write(*,*) gor % N

  call end_h5md

  write(*,*) reneigh, ' extra reneighbourings for ', N_loop*N_MD_loop, ' total steps'

contains
  
  subroutine correct_so
    integer :: i, dim

    do i=1,so_sys%N(0)
       do dim=1,3
          if (so_r(dim,i) < shift(dim)) so_r(dim,i) = so_r(dim,i) + L(dim)
          if (so_r(dim,i) >= L(dim)+shift(dim)) so_r(dim,i) = so_r(dim,i) - L(dim)
       end do
    end do
  end subroutine correct_so

  subroutine correct_at
    integer :: i, dim

    do i=1,at_sys%N(0)
       do dim=1,3
          if (at_r(dim,i) < 0.d0) then
             at_r(dim,i) = at_r(dim,i) + L(dim)
             at_jumps(dim,i) = at_jumps(dim,i) - 1
          end if
          if (at_r(dim,i) >= L(dim)) then
             at_r(dim,i) = at_r(dim,i) - L(dim)
             at_jumps(dim, i) = at_jumps(dim,i) + 1
          end if
       end do
    end do
  end subroutine correct_at

  subroutine begin_h5md
    call h5md_create_file(file_ID, 'data.h5', 'MPCDMD')

    call h5md_add_trajectory_data(file_ID, 'position', at_sys% N_max, 3, posID)
    call h5md_create_obs(file_ID, 'energy', enID, energy)
    call h5md_create_obs(file_ID, 'temperature', tempID, actual_T, link_from='energy')
    call h5md_create_obs(file_ID, 'at_at_int', at_atID, at_at_en, link_from='energy')
    call h5md_create_obs(file_ID, 'at_so_int', at_soID, at_sol_en, link_from='energy')
    call h5md_create_obs(file_ID, 'so_kin', so_kinID, sol_kin, link_from='energy')
    call h5md_create_obs(file_ID, 'at_kin', at_kinID, at_kin, link_from='energy')
    if (allocated(group_list(1) % subgroup) .and. (group_list(1) % N_sub .eq. 2) ) then
       call h5md_create_obs(file_ID, 'v_com_1', vs1ID, v_sub1)
       call h5md_create_obs(file_ID, 'v_com_2', vs2ID, v_sub2, link_from='v_com_1')
       call h5md_create_obs(file_ID, 'r_com_1', rs1ID, r_sub1, link_from='v_com_1')
       call h5md_create_obs(file_ID, 'r_com_2', rs2ID, r_sub2, link_from='v_com_1')
    end if

  end subroutine begin_h5md

  subroutine end_h5md
    call h5md_close_ID(posID)
    call h5md_close_ID(enID)
    call h5md_close_ID(tempID)
    call h5md_close_ID(at_atID)
    call h5md_close_ID(at_soID)
    call h5md_close_ID(so_kinID)
    call h5md_close_ID(at_kinID)
    if (allocated(group_list(1) % subgroup) .and. (group_list(1) % N_sub .eq. 2) ) then
       call h5md_close_ID(vs1ID)
       call h5md_close_ID(vs2ID)
       call h5md_close_ID(rs1ID)
       call h5md_close_ID(rs2ID)
    end if

    call h5fclose_f(file_ID, h5_error)
    
    call h5close_f(h5_error)

  end subroutine end_h5md

  subroutine attr_subgroup_h5md(ID, name, data)
    type(h5md_t), intent(inout) :: ID
    character(len=*), intent(in) :: name
    integer, intent(in) :: data(:,:)

    integer(HID_T) :: a_id, s_id
    integer(HSIZE_T) :: a_size(2)

    a_size = shape(data)
    
    call h5screate_simple_f(2, a_size, s_id, h5_error)
    call h5acreate_f(ID%d_id, name, H5T_NATIVE_INTEGER, s_id, a_id, h5_error)
    call h5awrite_f(a_id, H5T_NATIVE_INTEGER, data, a_size, h5_error)
    call h5aclose_f(a_id, h5_error)
    call h5sclose_f(s_id, h5_error)

  end subroutine attr_subgroup_h5md

end program test
<|MERGE_RESOLUTION|>--- conflicted
+++ resolved
@@ -6,29 +6,19 @@
   use MD
   use ParseText
   use MPCDMD
-<<<<<<< HEAD
-=======
   use h5md
->>>>>>> 9a338f42
   implicit none
   
   type(PTo) :: CF
 
-<<<<<<< HEAD
   integer :: i_time, i_in, i, istart, reneigh, N_MD_since_re
-  integer :: N_MD_loop, N_loop, en_unit, at_x_unit, at_v_unit
-=======
-  integer :: i_time, i_in, i, istart, reneigh
   integer :: N_MD_loop, N_loop, en_unit
   double precision :: max_d, realtime
   character(len=16) :: init_mode
   character(len=2) :: g_string
->>>>>>> 9a338f42
   integer :: collect_atom
   character(len=10) :: at_format
   integer :: seed
-<<<<<<< HEAD
-=======
   double precision :: at_sol_en, at_at_en, sol_kin, at_kin, energy
   double precision :: lat_0(3), lat_d(3)
   integer :: lat_idx(3), lat_n(3)
@@ -46,7 +36,6 @@
   type(h5md_t) :: dset_ID
 
   type(rad_dist) :: gor
->>>>>>> 9a338f42
 
   call MPCDMD_info
   call mtprng_info(short=.true.)
@@ -311,16 +300,14 @@
      do i_in = 1,N_MD_loop
         call MD_step1
 
-<<<<<<< HEAD
         N_MD_since_re = N_MD_since_re + 1
+        if ( (maxval( sum( (so_r - so_r_neigh)**2 , dim=1 ) ) > max_d**2) .or. &
+             (maxval( sum( (at_r - at_r_neigh)**2 , dim=1 ) ) > max_d**2)) then
+
         if ( (maxval( sum( (so_r - so_r_neigh)**2 , dim=1 ) ) > max_d**2) .or. (maxval( sum( (at_r - at_r_neigh)**2 , dim=1 ) ) > max_d**2) .or. (N_MD_since_re.ge.N_MD_max)) then
            tau = N_MD_since_re*DT
            call MPCD_stream
            N_MD_since_re = 0
-=======
-        if ( (maxval( sum( (so_r - so_r_neigh)**2 , dim=1 ) ) > max_d**2) .or. &
-             (maxval( sum( (at_r - at_r_neigh)**2 , dim=1 ) ) > max_d**2)) then
->>>>>>> 9a338f42
            reneigh = reneigh + 1
            call correct_so
            call place_in_cells
@@ -336,7 +323,6 @@
      end do
 
      call correct_at
-<<<<<<< HEAD
 
      if (N_MD_since_re.gt.0) then
         reneigh = reneigh + 1
@@ -349,16 +335,11 @@
         call compute_f(swap_in=.false.)
      end if
 
-     if (collect_atom == 0) then
-        write(at_x_unit,at_format) ( at_r(:,i) , i=1,at_sys%N(0) )
-        write(at_v_unit,at_format) ( at_v(:,i) , i=1,at_sys%N(0) )
-=======
      
      if (do_shifting) then
         shift(1) = (mtprng_rand_real1(ran_state)-0.5d0)*a
         shift(2) = (mtprng_rand_real1(ran_state)-0.5d0)*a
         shift(3) = (mtprng_rand_real1(ran_state)-0.5d0)*a
->>>>>>> 9a338f42
      end if
 
      call correct_so
