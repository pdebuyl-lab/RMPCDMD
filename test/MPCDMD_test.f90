program test
  use sys
  use group
  use LJ
  use MPCD
  use MD
  use ParseText
  use MPCDMD
  use h5md
  use radial_dist
  implicit none
  
  type(PTo) :: CF

  integer :: i_time, i_in, i, istart, reneigh
  integer :: i_MD_time
  integer :: N_MD_loop, N_loop, en_unit
  integer :: flush_unit
  double precision :: max_d, realtime
  character(len=16) :: init_mode
  character(len=2) :: g_string
  integer :: collect_atom, collect_MD_steps, collect_traj_steps
  integer :: seed
  double precision :: at_sol_en, at_at_en, sol_kin, at_kin, energy
  double precision :: lat_0(3), lat_d(3)
  integer :: lat_idx(3), lat_n(3)
  integer :: j
  double precision :: v_sub1(3), v_sub2(3), r_sub1(3), r_sub2(3)
  double precision :: com_g1(3)
  double precision :: total_v(3)
  double precision :: total_kin, total_mass, actual_T, target_T, v_factor, MD_DT
  integer :: N_th_loop
  logical :: reactive

  integer(HID_T) :: file_ID
  type(h5md_t) :: posID
  type(h5md_t) :: enID, so_kinID, at_kinID, at_soID, at_atID, tempID
  type(h5md_t) :: solvent_N_ID
  type(h5md_t) :: vs1ID, vs2ID, rs1ID, rs2ID
  type(h5md_t) :: total_vID
  type(h5md_t) :: colloid_forceID ! the total force on the compound
  double precision :: colloid_f(3)
  integer(HID_T) :: other_ID
  type(h5md_t) :: dset_ID

  double precision :: x_temp(3)
  type(rad_dist_t) :: so_dist, at_dist
  integer, allocatable :: list(:)
  character(len=5) :: zone
  integer :: values(8)

  call MPCDMD_info
  call mtprng_info(short=.true.)
  call PTinfo(short=.true.)

  call PTparse(CF,'sample_MPCDMD',9)

  call h5open_f(h5_error)


  seed = PTread_i(CF,'seed')
  if (seed < 0) then
     seed = nint(100*secnds(0.))
  end if
  call mtprng_init(seed, ran_state)

  call config_sys(so_sys,'so',CF)
  call config_sys(at_sys,'at',CF)

  N_groups = PTread_i(CF, 'N_groups')

  if (N_groups <= 0) stop 'Ngroups is not a positive integer'
  allocate(group_list(N_groups))
  istart = 1
  do i=1,N_groups
     call config_group(group_list(i),i,istart,CF)
     istart = istart + group_list(i)%N
  end do

  

  if (at_sys%N_max<sum(group_list(:)%N)) stop 'at_sys%N_max < # atoms from group_list'

  call config_LJdata(CF, at_sys%N_species, so_sys%N_species)


  call config_MPCD(CF)

  call config_MD
  
  do i=1,N_groups
     if (group_list(i)%g_type == ATOM_G) then
        call config_atom_group(group_list(i))
     else if (group_list(i)%g_type == DIMER_G) then
        call config_dimer_group(group_list(i))
     else if (group_list(i)%g_type == ELAST_G .or. group_list(i)%g_type == SHAKE_G) then
        call config_elast_group(group_list(i))
     else
        stop 'unknown group type'
     end if
  end do

  do i=1,N_groups
     write(g_string,'(i02.2)') i
     init_mode = PTread_s(CF, 'group'//g_string//'init')
     if (init_mode .eq. 'file') then
        ! load data from file, specifying which group and which file
        init_mode = PTread_s(CF, 'group'//g_string//'file')
        call h5md_open_file(other_ID, init_mode)
        call h5md_open_trajectory(other_ID, 'position', dset_ID)
        call h5md_load_trajectory_data_d(dset_ID, &
             at_r(:, group_list(i)%istart:group_list(i)%istart + group_list(i)%N - 1), -1)
        call h5md_close_ID(dset_ID)
        call h5fclose_f(other_ID, h5_error)
     else if (init_mode .eq. 'random') then
        ! init set group for random init
        write(*,*) 'MPCDMD> WARNING random not yet supported'
     else if (init_mode .eq. 'lattice') then
        ! init set group for lattice init
        lat_0 = PTread_dvec(CF, 'group'//g_string//'lat_0', size(lat_0))
        lat_d = PTread_dvec(CF, 'group'//g_string//'lat_d', size(lat_d))
        lat_n = PTread_ivec(CF, 'group'//g_string//'lat_n', size(lat_n))
        lat_idx = (/ -1, 0, 0 /)
        do j=group_list(i)%istart, group_list(i)%istart + group_list(i)%N - 1
           lat_idx(1) = lat_idx(1) + 1
           if (lat_idx(1) .ge. lat_n(1)) then
              lat_idx(1) = 0
              lat_idx(2) = lat_idx(2) + 1
           end if
           if (lat_idx(2) .ge. lat_n(2)) then
              lat_idx(2) = 0
              lat_idx(3) = lat_idx(3) + 1
           end if
           if (lat_idx(3) .ge. lat_n(3)) then
              lat_idx(3) = 0
           end if
           at_r(:,j) = lat_0 + lat_d * dble(lat_idx)

        end do
              
     else
        write(*,*) 'MPCDMD> unknown init_mode ', init_mode, ' for group'//g_string
        stop 
     end if
  
     if (group_list(i)%g_type == ELAST_G .or. group_list(i)%g_type == SHAKE_G) then
        call config_elast_group2(group_list(i))
        write(*,*) 'group', i, 'configured with', group_list(i)%elast_nlink, 'links'
     end if
  
  end do

  reactive = PTread_l(CF, 'reactive')
  if (reactive) then
     do i=1,at_sys % N_species
        do j=1,so_sys % N_species
           call config_reaction(CF, at_so_reac(i,j), i,j)
        end do
     end do
  else
     do i=1,at_sys % N_species
        do j=1,so_sys % N_species
           at_so_reac(i,j) % on = .false.
        end do
     end do
  end if
  so_do_reac = .false.

  !call init_atoms(CF)
  at_v = 0.d0

  write(*,*) so_sys%N_species
  write(*,*) so_sys%N_max
  write(*,*) so_sys%N

  write(*,*) at_sys%N_species
  write(*,*) at_sys%N_max
  write(*,*) at_sys%N

  write(*,*) at_at%eps
  write(*,*) at_at%sig

  write(*,*) at_so%eps
  write(*,*) at_so%sig

  write(*,*) so_species(1:10)
  write(*,*) at_species

  write(*,*) at_so%smooth
  write(*,*) at_at%smooth

  target_T = PTread_d(CF,'so_T')
  call fill_with_solvent( target_T )
  call place_in_cells
  call make_neigh_list

  N_loop = PTread_i(CF, 'N_loop')
  N_MD_loop = PTread_i(CF, 'N_MD_loop')
  N_th_loop = PTread_i(CF, 'N_th_loop')
  MD_DT = PTread_d(CF, 'DT')
  h = PTread_d(CF, 'h')
  collect_atom = PTread_i(CF,'collect_atom')
  collect_MD_steps = PTread_i(CF,'collect_MD_steps')
  collect_traj_steps = PTread_i(CF,'collect_traj_steps')
  do_shifting = PTread_l(CF, 'shifting')

  call PTkill(CF)

  
  at_f => at_f1
  at_f_old => at_f2
  so_f => so_f1
  so_f_old => so_f2

  call compute_f(reactive)

  en_unit = 11
  open(en_unit,file='energy')
  flush_unit = 12
  open(flush_unit,file='flush_file')
  
  i_time = 0
  i_MD_time = 0
  realtime = 0.d0
  call compute_tot_mom_energy(en_unit, at_sol_en, at_at_en, sol_kin, at_kin, energy, total_v)
  if (allocated(group_list(1) % subgroup) .and. (group_list(1) % N_sub .eq. 2) ) then
     v_sub1 = com_v(group_list(1),1)
     v_sub2 = com_v(group_list(1),2)
     r_sub1 = com_r(group_list(1),1)
     r_sub2 = com_r(group_list(1),2)
  end if
  total_mass = ( sum( so_sys % mass(1:so_sys%N_species) * dble(so_sys % N(1:so_sys%N_species)) ) + &
       sum( at_sys % mass(1:at_sys%N_species) * dble(at_sys % N(1:at_sys%N_species)) ) )
  actual_T = ( sol_kin + at_kin ) *2.d0/3.d0 / total_mass

  !call init_rad(so_dist,60,.1d0)
  !call init_rad(at_dist,60,.1d0)

  call begin_h5md

  call h5md_set_box_size(posID, (/ 0.d0, 0.d0, 0.d0 /) , L)
  if (allocated(group_list(1)%subgroup) ) then
     call attr_subgroup_h5md(posID, 'subgroups_01', group_list(1)%subgroup)
  end if
  call h5md_write_obs(at_soID, at_sol_en, i_MD_time, realtime)
  call h5md_write_obs(at_atID, at_at_en, i_MD_time, realtime)
  call h5md_write_obs(at_kinID, at_kin, i_MD_time, realtime)
  call h5md_write_obs(so_kinID, sol_kin, i_MD_time, realtime)
  call h5md_write_obs(total_vID, total_v, i_MD_time, realtime)
  call h5md_write_obs(tempID, actual_T, i_MD_time, realtime)
  call h5md_write_obs(enID, energy, i_MD_time, realtime)
  call h5md_write_obs(solvent_N_ID, so_sys % N, i_MD_time, realtime)

  at_jumps = 0

  reneigh = 0
  max_d = min( minval( at_at%neigh - at_at%cut ) , minval( at_so%neigh - at_so%cut ) ) * 0.5d0
  write(*,*) 'max_d = ', max_d
  
  shift = 0.d0

  DT = MD_DT
  do i_time = 1,N_th_loop
     
     do i_in = 1,N_MD_loop

        at_r_old = at_r

        call MD_step1

        do i=1,N_groups
           if (group_list(i)%g_type .eq. SHAKE_G) then
              call shake(group_list(i))
           end if
        end do

        if ( (maxval( sum( (so_r - so_r_neigh)**2 , dim=1 ) ) > max_d**2) .or. &
             (maxval( sum( (at_r - at_r_neigh)**2 , dim=1 ) ) > max_d**2)) then
           reneigh = reneigh + 1
           call correct_so
           call place_in_cells
           call make_neigh_list
        end if

        call compute_f(.false.)
        call MD_step2

        do i=1,N_groups
           if (group_list(i)%g_type .eq. SHAKE_G) then
              call rattle(group_list(i))
           end if
        end do

        realtime=realtime+DT
        i_MD_time = i_MD_time + 1

     end do

     call correct_at
     
     if (do_shifting) then
        shift(1) = (mtprng_rand_real1(ran_state)-0.5d0)*a
        shift(2) = (mtprng_rand_real1(ran_state)-0.5d0)*a
        shift(3) = (mtprng_rand_real1(ran_state)-0.5d0)*a
     end if

     call correct_so
     call place_in_cells
     call compute_v_com
     call generate_omega
     call simple_MPCD_step

     total_kin = 0.d0
     total_mass = 0.d0
     do i=1,at_sys%N(0)
        total_mass = total_mass + at_sys % mass( at_species(i) )
        total_kin = total_kin + 0.5d0 * at_sys % mass( at_species(i) ) * sum( at_v(:,i)**2 )
     end do
     do i=1,so_sys%N(0)
        total_mass = total_mass + so_sys % mass( so_species(i) )
        total_kin = total_kin + 0.5d0 * so_sys % mass( so_species(i) ) * sum( so_v(:,i)**2 )
     end do
     actual_T = total_kin * 2.d0/(3.d0 * total_mass )
     v_factor = sqrt( target_T / actual_T )
     at_v = at_v * v_factor
     so_v = so_v * v_factor

     call compute_tot_mom_energy(en_unit, at_sol_en, at_at_en, sol_kin, at_kin, energy, total_v)

     call h5md_write_obs(at_soID, at_sol_en, i_MD_time, realtime)
     call h5md_write_obs(at_atID, at_at_en, i_MD_time, realtime)
     call h5md_write_obs(at_kinID, at_kin, i_MD_time, realtime)
     call h5md_write_obs(so_kinID, sol_kin, i_MD_time, realtime)
     call h5md_write_obs(total_vID, total_v, i_MD_time, realtime)
     call h5md_write_obs(enID, energy, i_MD_time, realtime)
     call h5md_write_obs(tempID, actual_T, i_MD_time, realtime)
     call h5md_write_obs(solvent_N_ID, so_sys % N, i_MD_time, realtime)

     call h5md_write_trajectory_data_d(posID, at_r, i_MD_time, realtime)
  end do

  DT = MD_DT
  do i_time = N_th_loop+1,N_loop+N_th_loop
     
     do i_in = 1,N_MD_loop

        at_r_old = at_r

        call MD_step1

        do i=1,N_groups
           if (group_list(i)%g_type .eq. SHAKE_G) then
              call shake(group_list(i))
           end if
        end do

        if ( (maxval( sum( (so_r - so_r_neigh)**2 , dim=1 ) ) > max_d**2) .or. &
             (maxval( sum( (at_r - at_r_neigh)**2 , dim=1 ) ) > max_d**2)) then
           reneigh = reneigh + 1
           call correct_so
           call place_in_cells
           call make_neigh_list
        end if

        call compute_f(reactive)
        call MD_step2

        do i=1,N_groups
           if (group_list(i)%g_type .eq. SHAKE_G) then
              call rattle(group_list(i))
           end if
        end do

        realtime=realtime+DT
        i_MD_time = i_MD_time + 1

        if ( mod(i_MD_time, collect_MD_steps) .eq. 0 ) then
           if (allocated(group_list(1) % subgroup) .and. (group_list(1) % N_sub .eq. 2) ) then
              v_sub1 = com_v(group_list(1),1)
              v_sub2 = com_v(group_list(1),2)
              r_sub1 = com_r(group_list(1),1)
              r_sub2 = com_r(group_list(1),2)
              call h5md_write_obs(vs1ID, v_sub1, i_MD_time, realtime)
              call h5md_write_obs(vs2ID, v_sub2, i_MD_time, realtime)
              call h5md_write_obs(rs1ID, r_sub1, i_MD_time, realtime)
              call h5md_write_obs(rs2ID, r_sub2, i_MD_time, realtime)
              colloid_f = sum( at_f(group_list(1)%istart:group_list(1)%istart+group_list(1)%N-1,:) , dim=1)
              call h5md_write_obs(colloid_forceID, colloid_f, i_MD_time, realtime)
           end if
        end if

     end do

     call correct_at
     
     if (do_shifting) then
        shift(1) = (mtprng_rand_real1(ran_state)-0.5d0)*a
        shift(2) = (mtprng_rand_real1(ran_state)-0.5d0)*a
        shift(3) = (mtprng_rand_real1(ran_state)-0.5d0)*a
     end if

     call correct_so
     call place_in_cells
     call compute_v_com
     call generate_omega
     call simple_MPCD_step


     call compute_tot_mom_energy(en_unit, at_sol_en, at_at_en, sol_kin, at_kin, energy, total_v)
     
     com_g1 = com_r(group_list(1))
     allocate(list(group_list(1)%N))
     list = (/ ( i, i=group_list(1) % istart, group_list(1) % istart + group_list(1) % N - 1 ) /)
     !call update_rad(at_dist, com_g1, at_r, list)
     deallocate(list)

     call list_idx_from_x0(com_g1, 6.d0, a, list)
     !call update_rad(so_dist, com_g1, so_r, list)
     deallocate(list)

     total_mass = ( sum( so_sys % mass(1:so_sys%N_species) * dble(so_sys % N(1:so_sys%N_species)) ) + &
          sum( at_sys % mass(1:at_sys%N_species) * dble(at_sys % N(1:at_sys%N_species)) ) )
     actual_T = ( sol_kin + at_kin ) *2.d0/3.d0 / total_mass

     call h5md_write_obs(at_soID, at_sol_en, i_MD_time, realtime)
     call h5md_write_obs(at_atID, at_at_en, i_MD_time, realtime)
     call h5md_write_obs(at_kinID, at_kin, i_MD_time, realtime)
     call h5md_write_obs(so_kinID, sol_kin, i_MD_time, realtime)
     call h5md_write_obs(total_vID, total_v, i_MD_time, realtime)
     call h5md_write_obs(tempID, actual_T, i_MD_time, realtime)
     call h5md_write_obs(enID, energy, i_MD_time, realtime)
     call h5md_write_obs(solvent_N_ID, so_sys % N, i_MD_time, realtime)

     if (mod(i_time,10).eq.0) then
        do i=1,so_sys%N(0)
           if (so_species(i) .eq. 2) then
              call rel_pos( so_r(:,i), com_g1, L, x_temp)
              if ( sqrt( sum(x_temp**2) ) > 10.d0 ) then
                 so_sys % N( so_species(i) ) = so_sys % N( so_species(i) ) - 1
                 so_species(i) = 1
                 so_sys % N( so_species(i) ) = so_sys % N( so_species(i) ) + 1
              end if
           end if
        end do
     end if
     if (mod(i_time, collect_traj_steps).eq.0) call h5md_write_trajectory_data_d(posID, at_r, i_MD_time, realtime)

     if (mod(i_time, 100).eq.0) then
        call h5fflush_f(file_ID,H5F_SCOPE_GLOBAL_F, h5_error)
        write(flush_unit, *) 'flushed at i_time ', i_time
        call date_and_time(zone=zone)
        call date_and_time(values=values)
        write(flush_unit, '(i4,a,i2,a,i2,a2,i2,a,i2,a,a5)') &
             values(1),'/',values(2),'/',values(3),'  ',values(5),':', values(6),' ', zone
     end if

  end do


  i_time = i_time-1
  i_MD_time = i_MD_time-1

<<<<<<< HEAD
  call dump_solvent_species_h5md

  call write_rad(at_dist,file_ID)
  call write_rad(so_dist,file_ID, group_name='solvent')
=======
  !call write_rad(at_dist,file_ID)
  !call write_rad(so_dist,file_ID, group_name='solvent')
>>>>>>> 33ec4c1e

  call end_h5md

  write(*,*) reneigh, ' extra reneighbourings for ', N_loop*N_MD_loop, ' total steps'

contains
  
  subroutine correct_so
    integer :: i, dim

    do i=1,so_sys%N(0)
       do dim=1,3
          if (so_r(dim,i) < shift(dim)) so_r(dim,i) = so_r(dim,i) + L(dim)
          if (so_r(dim,i) >= L(dim)+shift(dim)) so_r(dim,i) = so_r(dim,i) - L(dim)
       end do
    end do
  end subroutine correct_so

  subroutine correct_at
    integer :: i, dim

    do i=1,at_sys%N(0)
       do dim=1,3
          if (at_r(dim,i) < 0.d0) then
             at_r(dim,i) = at_r(dim,i) + L(dim)
             at_jumps(dim,i) = at_jumps(dim,i) - 1
          end if
          if (at_r(dim,i) >= L(dim)) then
             at_r(dim,i) = at_r(dim,i) - L(dim)
             at_jumps(dim, i) = at_jumps(dim,i) + 1
          end if
       end do
    end do
  end subroutine correct_at

  subroutine begin_h5md
    call h5md_create_file(file_ID, 'data.h5', 'MPCDMD')

    call h5md_add_trajectory_data(file_ID, 'position', at_sys% N_max, 3, posID)
    call h5md_create_obs(file_ID, 'energy', enID, energy)
    call h5md_create_obs(file_ID, 'temperature', tempID, actual_T, link_from='energy')
    call h5md_create_obs(file_ID, 'solvent_N', solvent_N_ID, so_sys % N, link_from='energy')
    call h5md_create_obs(file_ID, 'at_at_int', at_atID, at_at_en, link_from='energy')
    call h5md_create_obs(file_ID, 'at_so_int', at_soID, at_sol_en, link_from='energy')
    call h5md_create_obs(file_ID, 'so_kin', so_kinID, sol_kin, link_from='energy')
    call h5md_create_obs(file_ID, 'at_kin', at_kinID, at_kin, link_from='energy')
    call h5md_create_obs(file_ID, 'total_v', total_vID, total_v, link_from='energy')
    if (allocated(group_list(1) % subgroup) .and. (group_list(1) % N_sub .eq. 2) ) then
       call h5md_create_obs(file_ID, 'v_com_1', vs1ID, v_sub1)
       call h5md_create_obs(file_ID, 'v_com_2', vs2ID, v_sub2, link_from='v_com_1')
       call h5md_create_obs(file_ID, 'r_com_1', rs1ID, r_sub1, link_from='v_com_1')
       call h5md_create_obs(file_ID, 'r_com_2', rs2ID, r_sub2, link_from='v_com_1')
       call h5md_create_obs(file_ID, 'colloid_force', colloid_forceID, colloid_f, link_from='v_com_1')
    end if
    call h5md_create_trajectory_group(file_ID, group_name='solvent')
  end subroutine begin_h5md

  subroutine end_h5md
    call h5md_close_ID(posID)
    call h5md_close_ID(enID)
    call h5md_close_ID(tempID)
    call h5md_close_ID(solvent_N_ID)
    call h5md_close_ID(at_atID)
    call h5md_close_ID(at_soID)
    call h5md_close_ID(so_kinID)
    call h5md_close_ID(at_kinID)
    call h5md_close_ID(total_vID)
    if (allocated(group_list(1) % subgroup) .and. (group_list(1) % N_sub .eq. 2) ) then
       call h5md_close_ID(vs1ID)
       call h5md_close_ID(vs2ID)
       call h5md_close_ID(rs1ID)
       call h5md_close_ID(rs2ID)
       call h5md_close_ID(colloid_forceID)
    end if

    call h5fclose_f(file_ID, h5_error)
    
    call h5close_f(h5_error)

  end subroutine end_h5md

  subroutine attr_subgroup_h5md(ID, name, data)
    type(h5md_t), intent(inout) :: ID
    character(len=*), intent(in) :: name
    integer, intent(in) :: data(:,:)

    integer(HID_T) :: a_id, s_id
    integer(HSIZE_T) :: a_size(2)

    a_size = shape(data)
    
    call h5screate_simple_f(2, a_size, s_id, h5_error)
    call h5acreate_f(ID%d_id, name, H5T_NATIVE_INTEGER, s_id, a_id, h5_error)
    call h5awrite_f(a_id, H5T_NATIVE_INTEGER, data-1, a_size, h5_error)
    call h5aclose_f(a_id, h5_error)
    call h5sclose_f(s_id, h5_error)

  end subroutine attr_subgroup_h5md

  subroutine dump_solvent_species_h5md
    integer :: i, ci, cj, ck
    integer :: cc(3)

    integer, allocatable :: temp_list(:,:,:)

    integer(HID_T) :: s_id, d_id
    integer(HSIZE_T) :: dims(3)
    integer :: rank

    allocate(temp_list(N_cells(1),N_cells(2),N_cells(3) ) )

    temp_list = 0

    do i=1,so_sys%N(0)
       cc = floor((so_r(:,i)-shift) * oo_a) + 1
       ci = cc(1) ; cj = cc(2) ; ck = cc(3)
       
       if ( ( maxval( (cc-1)/N_cells ) .ge. 1) .or. ( minval( (cc-1)/N_cells ) .lt. 0) ) then
          write(*,*) 'particle', i, 'out of bounds'
       end if
       if (so_species(i).eq.2) then
          temp_list(ci,cj,ck) = temp_list(ci,cj,ck) + 1
       end if
    end do
    
    rank = 3
    dims = N_cells
    call h5screate_simple_f(rank,dims, s_id, h5_error)
    call h5dcreate_f(file_ID, 'trajectory/densityB', H5T_NATIVE_INTEGER, s_id, d_id, h5_error)
    call h5dwrite_f(d_id, H5T_NATIVE_INTEGER, temp_list, dims, h5_error)

    deallocate(temp_list)

  end subroutine dump_solvent_species_h5md

end program test
<|MERGE_RESOLUTION|>--- conflicted
+++ resolved
@@ -460,15 +460,10 @@
   i_time = i_time-1
   i_MD_time = i_MD_time-1
 
-<<<<<<< HEAD
   call dump_solvent_species_h5md
 
   call write_rad(at_dist,file_ID)
   call write_rad(so_dist,file_ID, group_name='solvent')
-=======
-  !call write_rad(at_dist,file_ID)
-  !call write_rad(so_dist,file_ID, group_name='solvent')
->>>>>>> 33ec4c1e
 
   call end_h5md
 
