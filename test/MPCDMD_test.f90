program test
  use sys
  use group
  use LJ
  use MPCD
  use MD
  use ParseText
  use MPCDMD
  use h5md
  use radial_dist
  implicit none
  
  type(PTo) :: CF

  integer :: i_time, i_in, i, istart, reneigh
  integer :: i_MD_time
  integer :: N_MD_loop, N_loop, en_unit
  integer :: flush_unit
  double precision :: max_d, realtime
  character(len=16) :: init_mode
  character(len=2) :: g_string
  integer :: collect_atom, collect_MD_steps, collect_traj_steps
  integer :: seed
  double precision :: at_sol_en, at_at_en, sol_kin, at_kin, energy
  double precision :: lat_0(3), lat_d(3)
  integer :: lat_idx(3), lat_n(3)
  integer :: j
  double precision :: v_sub1(3), v_sub2(3), r_sub1(3), r_sub2(3)
  double precision :: com_g1(3)
  double precision :: total_v(3)
  double precision :: total_kin, total_mass, actual_T, target_T, v_factor, MD_DT
  integer :: N_th_loop
  logical :: reactive

  integer(HID_T) :: file_ID
  type(h5md_t) :: posID
  type(h5md_t) :: enID, so_kinID, at_kinID, at_soID, at_atID, tempID
  type(h5md_t) :: solvent_N_ID
  type(h5md_t) :: vs1ID, vs2ID, rs1ID, rs2ID
  type(h5md_t) :: total_vID
  integer(HID_T) :: other_ID
  type(h5md_t) :: dset_ID

  double precision :: x_temp(3)
  type(rad_dist_t) :: so_dist, at_dist
  integer, allocatable :: list(:)
  character(len=5) :: zone
  integer :: values(8)

  call MPCDMD_info
  call mtprng_info(short=.true.)
  call PTinfo(short=.true.)

  call PTparse(CF,'sample_MPCDMD',9)

  call h5open_f(h5_error)


  seed = PTread_i(CF,'seed')
  if (seed < 0) then
     seed = nint(100*secnds(0.))
  end if
  call mtprng_init(seed, ran_state)

  call config_sys(so_sys,'so',CF)
  call config_sys(at_sys,'at',CF)

  N_groups = PTread_i(CF, 'N_groups')

  if (N_groups <= 0) stop 'Ngroups is not a positive integer'
  allocate(group_list(N_groups))
  istart = 1
  do i=1,N_groups
     call config_group(group_list(i),i,istart,CF)
     istart = istart + group_list(i)%N
  end do

  

  if (at_sys%N_max<sum(group_list(:)%N)) stop 'at_sys%N_max < # atoms from group_list'

  call config_LJdata(CF, at_sys%N_species, so_sys%N_species)


  call config_MPCD(CF)

  call config_MD
  
  do i=1,N_groups
     if (group_list(i)%g_type == ATOM_G) then
        call config_atom_group(group_list(i))
     else if (group_list(i)%g_type == DIMER_G) then
        call config_dimer_group(group_list(i))
     else if (group_list(i)%g_type == ELAST_G) then
        call config_elast_group(CF,group_list(i),i,10)
     else
        stop 'unknown group type'
     end if
  end do

  do i=1,N_groups
     write(g_string,'(i02.2)') i
     init_mode = PTread_s(CF, 'group'//g_string//'init')
     if (init_mode .eq. 'file') then
        ! load data from file, specifying which group and which file
        init_mode = PTread_s(CF, 'group'//g_string//'file')
        call h5md_open_file(other_ID, init_mode)
        call h5md_open_trajectory(other_ID, 'position', dset_ID)
        call h5md_load_trajectory_data_d(dset_ID, &
             at_r(:, group_list(i)%istart:group_list(i)%istart + group_list(i)%N - 1), -1)
        call h5md_close_ID(dset_ID)
        call h5fclose_f(other_ID, h5_error)
     else if (init_mode .eq. 'random') then
        ! init set group for random init
        write(*,*) 'MPCDMD> WARNING random not yet supported'
     else if (init_mode .eq. 'lattice') then
        ! init set group for lattice init
        lat_0 = PTread_dvec(CF, 'group'//g_string//'lat_0', size(lat_0))
        lat_d = PTread_dvec(CF, 'group'//g_string//'lat_d', size(lat_d))
        lat_n = PTread_ivec(CF, 'group'//g_string//'lat_n', size(lat_n))
        lat_idx = (/ 1, 0, 0 /)
        do j=group_list(i)%istart, group_list(i)%istart + group_list(i)%N - 1
           lat_idx(1) = lat_idx(1) + 1
           if (lat_idx(1) .ge. lat_n(1)) then
              lat_idx(1) = 0
              lat_idx(2) = lat_idx(2) + 1
           end if
           if (lat_idx(2) .ge. lat_n(2)) then
              lat_idx(2) = 0
              lat_idx(3) = lat_idx(3) + 1
           end if
           if (lat_idx(3) .ge. lat_n(3)) then
              lat_idx(3) = 0
           end if
           at_r(:,j) = lat_0 + lat_d * dble(lat_idx)

        end do
              
     else
        write(*,*) 'MPCDMD> unknown init_mode ', init_mode, ' for group'//g_string
        stop 
     end if
  
     if (group_list(i)%g_type == ELAST_G) then
        call config_elast_group2(CF,group_list(i),1,10)
        write(*,*) 'group', i, 'configured with', group_list(i)%elast_nlink, 'links'
     end if
  
  end do

  reactive = PTread_l(CF, 'reactive')
  if (reactive) then
     do i=1,at_sys % N_species
        do j=1,so_sys % N_species
           call config_reaction(CF, at_so_reac(i,j), i,j)
        end do
     end do
  else
     do i=1,at_sys % N_species
        do j=1,so_sys % N_species
           at_so_reac(i,j) % on = .false.
        end do
     end do
  end if
  so_do_reac = .false.

  !call init_atoms(CF)
  at_v = 0.d0

  write(*,*) so_sys%N_species
  write(*,*) so_sys%N_max
  write(*,*) so_sys%N

  write(*,*) at_sys%N_species
  write(*,*) at_sys%N_max
  write(*,*) at_sys%N

  write(*,*) at_at%eps
  write(*,*) at_at%sig

  write(*,*) at_so%eps
  write(*,*) at_so%sig

  write(*,*) so_species(1:10)
  write(*,*) at_species

  write(*,*) at_so%smooth
  write(*,*) at_at%smooth

  target_T = PTread_d(CF,'so_T')
  call fill_with_solvent( target_T )
  call place_in_cells
  call make_neigh_list

  N_loop = PTread_i(CF, 'N_loop')
  N_MD_loop = PTread_i(CF, 'N_MD_loop')
  N_th_loop = PTread_i(CF, 'N_th_loop')
  MD_DT = PTread_d(CF, 'DT')
  h = PTread_d(CF, 'h')
  collect_atom = PTread_i(CF,'collect_atom')
  collect_MD_steps = PTread_i(CF,'collect_MD_steps')
  collect_traj_steps = PTread_i(CF,'collect_traj_steps')
  do_shifting = PTread_l(CF, 'shifting')

  call PTkill(CF)

  
  at_f => at_f1
  at_f_old => at_f2
  so_f => so_f1
  so_f_old => so_f2

  call compute_f(reactive)

  en_unit = 11
  open(en_unit,file='energy')
  flush_unit = 12
  open(flush_unit,file='flush_file')
  
  i_time = 0
  i_MD_time = 0
  realtime = 0.d0
  call compute_tot_mom_energy(en_unit, at_sol_en, at_at_en, sol_kin, at_kin, energy, total_v)
  if (allocated(group_list(1) % subgroup) .and. (group_list(1) % N_sub .eq. 2) ) then
     v_sub1 = com_v(group_list(1),1)
     v_sub2 = com_v(group_list(1),2)
     r_sub1 = com_r(group_list(1),1)
     r_sub2 = com_r(group_list(1),2)
  end if
  total_mass = ( sum( so_sys % mass(1:so_sys%N_species) * dble(so_sys % N(1:so_sys%N_species)) ) + &
       sum( at_sys % mass(1:at_sys%N_species) * dble(at_sys % N(1:at_sys%N_species)) ) )
  actual_T = ( sol_kin + at_kin ) *2.d0/3.d0 / total_mass

  call init_rad(so_dist,60,.1d0)
  call init_rad(at_dist,60,.1d0)

  call begin_h5md

  call h5md_set_box_size(posID, (/ 0.d0, 0.d0, 0.d0 /) , L)
  if (allocated(group_list(1)%subgroup) ) then
     call attr_subgroup_h5md(posID, 'subgroups_01', group_list(1)%subgroup)
  end if
  call h5md_write_obs(at_soID, at_sol_en, i_MD_time, realtime)
  call h5md_write_obs(at_atID, at_at_en, i_MD_time, realtime)
  call h5md_write_obs(at_kinID, at_kin, i_MD_time, realtime)
  call h5md_write_obs(so_kinID, sol_kin, i_MD_time, realtime)
  call h5md_write_obs(total_vID, total_v, i_MD_time, realtime)
  call h5md_write_obs(tempID, actual_T, i_MD_time, realtime)
  call h5md_write_obs(enID, energy, i_MD_time, realtime)
  call h5md_write_obs(solvent_N_ID, so_sys % N, i_MD_time, realtime)

  at_jumps = 0

  reneigh = 0
  max_d = min( minval( at_at%neigh - at_at%cut ) , minval( at_so%neigh - at_so%cut ) ) * 0.5d0
  write(*,*) 'max_d = ', max_d
  
  shift = 0.d0

  DT = MD_DT
  do i_time = 1,N_th_loop
     
     do i_in = 1,N_MD_loop
        call MD_step1

        if ( (maxval( sum( (so_r - so_r_neigh)**2 , dim=1 ) ) > max_d**2) .or. &
             (maxval( sum( (at_r - at_r_neigh)**2 , dim=1 ) ) > max_d**2)) then
           reneigh = reneigh + 1
           call correct_so
           call place_in_cells
           call make_neigh_list
        end if

        call compute_f(.false.)
        call MD_step2

        realtime=realtime+DT
        i_MD_time = i_MD_time + 1

     end do

     call correct_at
     
     if (do_shifting) then
        shift(1) = (mtprng_rand_real1(ran_state)-0.5d0)*a
        shift(2) = (mtprng_rand_real1(ran_state)-0.5d0)*a
        shift(3) = (mtprng_rand_real1(ran_state)-0.5d0)*a
     end if

     call correct_so
     call place_in_cells
     call compute_v_com
     call generate_omega
     call simple_MPCD_step

     total_kin = 0.d0
     total_mass = 0.d0
     do i=1,at_sys%N(0)
        total_mass = total_mass + at_sys % mass( at_species(i) )
        total_kin = total_kin + 0.5d0 * at_sys % mass( at_species(i) ) * sum( at_v(:,i)**2 )
     end do
     do i=1,so_sys%N(0)
        total_mass = total_mass + so_sys % mass( so_species(i) )
        total_kin = total_kin + 0.5d0 * so_sys % mass( so_species(i) ) * sum( so_v(:,i)**2 )
     end do
     actual_T = total_kin * 2.d0/(3.d0 * total_mass )
     v_factor = sqrt( target_T / actual_T )
     at_v = at_v * v_factor
     so_v = so_v * v_factor

     call compute_tot_mom_energy(en_unit, at_sol_en, at_at_en, sol_kin, at_kin, energy, total_v)

     call h5md_write_obs(at_soID, at_sol_en, i_MD_time, realtime)
     call h5md_write_obs(at_atID, at_at_en, i_MD_time, realtime)
     call h5md_write_obs(at_kinID, at_kin, i_MD_time, realtime)
     call h5md_write_obs(so_kinID, sol_kin, i_MD_time, realtime)
     call h5md_write_obs(total_vID, total_v, i_MD_time, realtime)
     call h5md_write_obs(enID, energy, i_MD_time, realtime)
     call h5md_write_obs(tempID, actual_T, i_MD_time, realtime)
     call h5md_write_obs(solvent_N_ID, so_sys % N, i_MD_time, realtime)

  end do

  DT = MD_DT
  do i_time = N_th_loop+1,N_loop+N_th_loop
     
     do i_in = 1,N_MD_loop
        call MD_step1

        if ( (maxval( sum( (so_r - so_r_neigh)**2 , dim=1 ) ) > max_d**2) .or. &
             (maxval( sum( (at_r - at_r_neigh)**2 , dim=1 ) ) > max_d**2)) then
           reneigh = reneigh + 1
           call correct_so
           call place_in_cells
           call make_neigh_list
        end if

        call compute_f(reactive)
        call MD_step2


        realtime=realtime+DT
        i_MD_time = i_MD_time + 1

        if ( mod(i_MD_time, collect_MD_steps) .eq. 0 ) then
           if (allocated(group_list(1) % subgroup) .and. (group_list(1) % N_sub .eq. 2) ) then
              v_sub1 = com_v(group_list(1),1)
              v_sub2 = com_v(group_list(1),2)
              r_sub1 = com_r(group_list(1),1)
              r_sub2 = com_r(group_list(1),2)
              call h5md_write_obs(vs1ID, v_sub1, i_MD_time, realtime)
              call h5md_write_obs(vs2ID, v_sub2, i_MD_time, realtime)
              call h5md_write_obs(rs1ID, r_sub1, i_MD_time, realtime)
              call h5md_write_obs(rs2ID, r_sub2, i_MD_time, realtime)
           end if
        end if

     end do

     call correct_at
     
     if (do_shifting) then
        shift(1) = (mtprng_rand_real1(ran_state)-0.5d0)*a
        shift(2) = (mtprng_rand_real1(ran_state)-0.5d0)*a
        shift(3) = (mtprng_rand_real1(ran_state)-0.5d0)*a
     end if

     call correct_so
     call place_in_cells
     call compute_v_com
     call generate_omega
     call simple_MPCD_step

     call compute_tot_mom_energy(en_unit, at_sol_en, at_at_en, sol_kin, at_kin, energy, total_v)
     
     com_g1 = com_r(group_list(1))
     allocate(list(group_list(1)%N))
     list = (/ ( i, i=group_list(1) % istart, group_list(1) % istart + group_list(1) % N - 1 ) /)
     call update_rad(at_dist, com_g1, at_r, list)
     deallocate(list)

     call list_idx_from_x0(com_g1, 6.d0, a, list)
     call update_rad(so_dist, com_g1, so_r, list)
     deallocate(list)

     total_mass = ( sum( so_sys % mass(1:so_sys%N_species) * dble(so_sys % N(1:so_sys%N_species)) ) + &
          sum( at_sys % mass(1:at_sys%N_species) * dble(at_sys % N(1:at_sys%N_species)) ) )
     actual_T = ( sol_kin + at_kin ) *2.d0/3.d0 / total_mass

     call h5md_write_obs(at_soID, at_sol_en, i_MD_time, realtime)
     call h5md_write_obs(at_atID, at_at_en, i_MD_time, realtime)
     call h5md_write_obs(at_kinID, at_kin, i_MD_time, realtime)
     call h5md_write_obs(so_kinID, sol_kin, i_MD_time, realtime)
     call h5md_write_obs(total_vID, total_v, i_MD_time, realtime)
     call h5md_write_obs(tempID, actual_T, i_MD_time, realtime)
     call h5md_write_obs(enID, energy, i_MD_time, realtime)
     call h5md_write_obs(solvent_N_ID, so_sys % N, i_MD_time, realtime)

     if (mod(i_time,10).eq.0) then
        do i=1,so_sys%N(0)
           if (so_species(i) .eq. 2) then
              call rel_pos( so_r(:,i), com_g1, L, x_temp)
              if ( sqrt( sum(x_temp**2) ) > 10.d0 ) then
                 so_sys % N( so_species(i) ) = so_sys % N( so_species(i) ) - 1
                 so_species(i) = 1
                 so_sys % N( so_species(i) ) = so_sys % N( so_species(i) ) + 1
              end if
           end if
        end do
     end if
     if (mod(i_time, collect_traj_steps).eq.0) call h5md_write_trajectory_data_d(posID, at_r, i_MD_time, realtime)

     if (mod(i_time, 100).eq.0) then
        call h5fflush_f(file_ID,H5F_SCOPE_GLOBAL_F, h5_error)
        write(flush_unit, *) 'flushed at i_time ', i_time
        call date_and_time(zone=zone)
        call date_and_time(values=values)
        write(flush_unit, '(i4,a,i2,a,i2,a2,i2,a,i2,a,a5)') &
             values(1),'/',values(2),'/',values(3),'  ',values(5),':', values(6),' ', zone
     end if

  end do


  i_time = i_time-1
  i_MD_time = i_MD_time-1

<<<<<<< HEAD
  call dump_solvent_species_h5md

  call write_gor(gor,file_ID)
  write(*,*) gor % t_count
  write(*,*) gor % N
=======
  call write_rad(at_dist,file_ID)
  call write_rad(so_dist,file_ID, group_name='solvent')
>>>>>>> 6821fd64

  call end_h5md

  write(*,*) reneigh, ' extra reneighbourings for ', N_loop*N_MD_loop, ' total steps'

contains
  
  subroutine correct_so
    integer :: i, dim

    do i=1,so_sys%N(0)
       do dim=1,3
          if (so_r(dim,i) < shift(dim)) so_r(dim,i) = so_r(dim,i) + L(dim)
          if (so_r(dim,i) >= L(dim)+shift(dim)) so_r(dim,i) = so_r(dim,i) - L(dim)
       end do
    end do
  end subroutine correct_so

  subroutine correct_at
    integer :: i, dim

    do i=1,at_sys%N(0)
       do dim=1,3
          if (at_r(dim,i) < 0.d0) then
             at_r(dim,i) = at_r(dim,i) + L(dim)
             at_jumps(dim,i) = at_jumps(dim,i) - 1
          end if
          if (at_r(dim,i) >= L(dim)) then
             at_r(dim,i) = at_r(dim,i) - L(dim)
             at_jumps(dim, i) = at_jumps(dim,i) + 1
          end if
       end do
    end do
  end subroutine correct_at

  subroutine begin_h5md
    call h5md_create_file(file_ID, 'data.h5', 'MPCDMD')

    call h5md_add_trajectory_data(file_ID, 'position', at_sys% N_max, 3, posID)
    call h5md_create_obs(file_ID, 'energy', enID, energy)
    call h5md_create_obs(file_ID, 'temperature', tempID, actual_T, link_from='energy')
    call h5md_create_obs(file_ID, 'solvent_N', solvent_N_ID, so_sys % N, link_from='energy')
    call h5md_create_obs(file_ID, 'at_at_int', at_atID, at_at_en, link_from='energy')
    call h5md_create_obs(file_ID, 'at_so_int', at_soID, at_sol_en, link_from='energy')
    call h5md_create_obs(file_ID, 'so_kin', so_kinID, sol_kin, link_from='energy')
    call h5md_create_obs(file_ID, 'at_kin', at_kinID, at_kin, link_from='energy')
    call h5md_create_obs(file_ID, 'total_v', total_vID, total_v, link_from='energy')
    if (allocated(group_list(1) % subgroup) .and. (group_list(1) % N_sub .eq. 2) ) then
       call h5md_create_obs(file_ID, 'v_com_1', vs1ID, v_sub1)
       call h5md_create_obs(file_ID, 'v_com_2', vs2ID, v_sub2, link_from='v_com_1')
       call h5md_create_obs(file_ID, 'r_com_1', rs1ID, r_sub1, link_from='v_com_1')
       call h5md_create_obs(file_ID, 'r_com_2', rs2ID, r_sub2, link_from='v_com_1')
    end if
    call h5md_create_trajectory_group(file_ID, group_name='solvent')
  end subroutine begin_h5md

  subroutine end_h5md
    call h5md_close_ID(posID)
    call h5md_close_ID(enID)
    call h5md_close_ID(tempID)
    call h5md_close_ID(solvent_N_ID)
    call h5md_close_ID(at_atID)
    call h5md_close_ID(at_soID)
    call h5md_close_ID(so_kinID)
    call h5md_close_ID(at_kinID)
    call h5md_close_ID(total_vID)
    if (allocated(group_list(1) % subgroup) .and. (group_list(1) % N_sub .eq. 2) ) then
       call h5md_close_ID(vs1ID)
       call h5md_close_ID(vs2ID)
       call h5md_close_ID(rs1ID)
       call h5md_close_ID(rs2ID)
    end if

    call h5fclose_f(file_ID, h5_error)
    
    call h5close_f(h5_error)

  end subroutine end_h5md

  subroutine attr_subgroup_h5md(ID, name, data)
    type(h5md_t), intent(inout) :: ID
    character(len=*), intent(in) :: name
    integer, intent(in) :: data(:,:)

    integer(HID_T) :: a_id, s_id
    integer(HSIZE_T) :: a_size(2)

    a_size = shape(data)
    
    call h5screate_simple_f(2, a_size, s_id, h5_error)
    call h5acreate_f(ID%d_id, name, H5T_NATIVE_INTEGER, s_id, a_id, h5_error)
    call h5awrite_f(a_id, H5T_NATIVE_INTEGER, data, a_size, h5_error)
    call h5aclose_f(a_id, h5_error)
    call h5sclose_f(s_id, h5_error)

  end subroutine attr_subgroup_h5md

  subroutine dump_solvent_species_h5md
    integer :: i, ci, cj, ck
    integer :: cc(3)

    integer, allocatable :: temp_list(:,:,:)

    integer(HID_T) :: s_id, d_id
    integer(HSIZE_T) :: dims(3)
    integer :: rank

    allocate(temp_list(N_cells(1),N_cells(2),N_cells(3) ) )

    temp_list = 0

    do i=1,so_sys%N(0)
       cc = floor((so_r(:,i)-shift) * oo_a) + 1
       ci = cc(1) ; cj = cc(2) ; ck = cc(3)
       
       if ( ( maxval( (cc-1)/N_cells ) .ge. 1) .or. ( minval( (cc-1)/N_cells ) .lt. 0) ) then
          write(*,*) 'particle', i, 'out of bounds'
       end if
       if (so_species(i).eq.2) then
          temp_list(ci,cj,ck) = temp_list(ci,cj,ck) + 1
       end if
    end do
    
    rank = 3
    dims = N_cells
    call h5screate_simple_f(rank,dims, s_id, h5_error)
    call h5dcreate_f(file_ID, 'trajectory/densityB', H5T_NATIVE_INTEGER, s_id, d_id, h5_error)
    call h5dwrite_f(d_id, H5T_NATIVE_INTEGER, temp_list, dims, h5_error)

    deallocate(temp_list)

  end subroutine dump_solvent_species_h5md

end program test
<|MERGE_RESOLUTION|>--- conflicted
+++ resolved
@@ -425,16 +425,10 @@
   i_time = i_time-1
   i_MD_time = i_MD_time-1
 
-<<<<<<< HEAD
   call dump_solvent_species_h5md
 
-  call write_gor(gor,file_ID)
-  write(*,*) gor % t_count
-  write(*,*) gor % N
-=======
   call write_rad(at_dist,file_ID)
   call write_rad(so_dist,file_ID, group_name='solvent')
->>>>>>> 6821fd64
 
   call end_h5md
 
