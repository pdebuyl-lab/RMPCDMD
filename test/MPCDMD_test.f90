--- conflicted
+++ resolved
@@ -18,18 +18,11 @@
   integer :: collect_atom
   integer :: seed
   double precision :: at_sol_en, at_at_en, sol_kin, at_kin, energy
-<<<<<<< HEAD
-
-  integer(HID_T) :: file_ID
-  type(h5md_t) :: posID
-  type(h5md_t) :: enID, so_kinID, at_kinID, excessID, at_soID, at_atID
-=======
   double precision :: v_com(3), mass_temp
 
   integer(HID_T) :: file_ID
   type(h5md_t) :: posID
   type(h5md_t) :: enID, so_kinID, at_kinID, at_soID, at_atID, v_com_ID
->>>>>>> 7196493b
 
   call MPCDMD_info
   call mtprng_info(short=.true.)
@@ -144,20 +137,12 @@
 
   call begin_h5md
 
-<<<<<<< HEAD
-  call h5md_append_obs_value_d(at_soID, at_sol_en, i_time, realtime)
-  call h5md_append_obs_value_d(at_atID, at_at_en, i_time, realtime)
-  call h5md_append_obs_value_d(at_kinID, at_kin, i_time, realtime)
-  call h5md_append_obs_value_d(so_kinID, sol_kin, i_time, realtime)
-  call h5md_append_obs_value_d(enID, energy, i_time, realtime)
-=======
   call h5md_write_obs(at_soID, at_sol_en, i_time, realtime)
   call h5md_write_obs(at_atID, at_at_en, i_time, realtime)
   call h5md_write_obs(at_kinID, at_kin, i_time, realtime)
   call h5md_write_obs(so_kinID, sol_kin, i_time, realtime)
   call h5md_write_obs(enID, energy, i_time, realtime)
   call h5md_write_obs(v_com_ID, v_com, i_time, realtime)
->>>>>>> 7196493b
 
   reneigh = 0
   max_d = min( minval( at_at%neigh - at_at%cut ) , minval( at_so%neigh - at_so%cut ) ) * 0.5d0
@@ -204,13 +189,6 @@
 
      call compute_tot_mom_energy(en_unit, at_sol_en, at_at_en, sol_kin, at_kin, energy)
 
-<<<<<<< HEAD
-     call h5md_append_obs_value_d(at_soID, at_sol_en, i_time, realtime)
-     call h5md_append_obs_value_d(at_atID, at_at_en, i_time, realtime)
-     call h5md_append_obs_value_d(at_kinID, at_kin, i_time, realtime)
-     call h5md_append_obs_value_d(so_kinID, sol_kin, i_time, realtime)
-     call h5md_append_obs_value_d(enID, energy, i_time, realtime)
-=======
      v_com = 0.d0
      mass_temp = 0.d0
      do i=1,at_sys%N(0)
@@ -225,7 +203,6 @@
      call h5md_write_obs(so_kinID, sol_kin, i_time, realtime)
      call h5md_write_obs(enID, energy, i_time, realtime)
      call h5md_write_obs(v_com_ID, v_com, i_time, realtime)
->>>>>>> 7196493b
      call h5md_write_trajectory_data_d(posID, at_r, i_time, realtime)
   end do
 
@@ -261,18 +238,6 @@
 
   subroutine begin_h5md
     call h5open_f(h5_error)
-<<<<<<< HEAD
-    call h5md_open_file(file_ID, 'data.h5', 'MPCDMD')
-
-    call h5md_add_trajectory_data(file_ID, 'position', at_sys% N_max, 3, posID)
-    call h5md_create_obs(file_ID, 'energy', enID)
-    call h5md_create_obs(file_ID, 'at_at_int', at_atID)
-    call h5md_create_obs(file_ID, 'at_so_int', at_soID)
-    call h5md_create_obs(file_ID, 'so_kin', so_kinID)
-    call h5md_create_obs(file_ID, 'at_kin', at_kinID)
-    call h5md_create_obs(file_ID, 'excess', excessID)
-    
-=======
     call h5md_create_file(file_ID, 'data.h5', 'MPCDMD')
 
     call h5md_add_trajectory_data(file_ID, 'position', at_sys% N_max, 3, posID)
@@ -283,7 +248,6 @@
     call h5md_create_obs(file_ID, 'at_kin', at_kinID, at_kin, link_from='energy')
     call h5md_create_obs(file_ID, 'v_com', v_com_ID, v_com, link_from='energy')
 
->>>>>>> 7196493b
   end subroutine begin_h5md
 
   subroutine end_h5md
@@ -293,10 +257,6 @@
     call h5md_close_ID(at_soID)
     call h5md_close_ID(so_kinID)
     call h5md_close_ID(at_kinID)
-<<<<<<< HEAD
-    call h5md_close_ID(excessID)
-=======
->>>>>>> 7196493b
 
     call h5fclose_f(file_ID, h5_error)
     
