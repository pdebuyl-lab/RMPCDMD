program test
  use sys
  use group
  use LJ
  use MPCD
  use MD
  use ParseText
  use MPCDMD
  use h5md
  use radial_dist
  implicit none
  
  type(PTo) :: CF

  integer :: i_time, i_in, i, istart, reneigh
  integer :: i_MD_time
  integer :: N_MD_loop, N_loop, en_unit
  integer :: flush_unit
  double precision :: max_d, realtime
  character(len=16) :: init_mode
  character(len=2) :: g_string
  integer :: collect_atom, collect_MD_steps, collect_traj_steps
  integer :: seed
  double precision :: at_sol_en, at_at_en, sol_kin, at_kin, energy
  double precision :: lat_0(3), lat_d(3)
  integer :: lat_idx(3), lat_n(3)
  integer :: j
  double precision :: v_sub1(3), v_sub2(3), r_sub1(3), r_sub2(3)
  double precision :: com_g1(3)
  double precision :: total_v(3)
  double precision :: total_kin, total_mass, actual_T, target_T, v_factor, MD_DT
  integer :: N_th_loop
  logical :: reactive

  integer(HID_T) :: file_ID
  type(h5md_t) :: posID
  type(h5md_t) :: enID, so_kinID, at_kinID, at_soID, at_atID, tempID
  type(h5md_t) :: solvent_N_ID
  type(h5md_t) :: vs1ID, vs2ID, rs1ID, rs2ID
  type(h5md_t) :: total_vID
  integer(HID_T) :: other_ID
  type(h5md_t) :: dset_ID

<<<<<<< HEAD
  type(rad_dist) :: gor
  double precision :: x_temp(3)
=======
  type(rad_dist_t) :: so_dist, at_dist
  integer, allocatable :: list(:)
  character(len=5) :: zone
  integer :: values(8)
>>>>>>> e7f682dd

  call MPCDMD_info
  call mtprng_info(short=.true.)
  call PTinfo(short=.true.)

  call PTparse(CF,'sample_MPCDMD',9)

  call h5open_f(h5_error)


  seed = PTread_i(CF,'seed')
  if (seed < 0) then
     seed = nint(100*secnds(0.))
  end if
  call mtprng_init(seed, ran_state)

  call config_sys(so_sys,'so',CF)
  call config_sys(at_sys,'at',CF)

  N_groups = PTread_i(CF, 'N_groups')

  if (N_groups <= 0) stop 'Ngroups is not a positive integer'
  allocate(group_list(N_groups))
  istart = 1
  do i=1,N_groups
     call config_group(group_list(i),i,istart,CF)
     istart = istart + group_list(i)%N
  end do

  

  if (at_sys%N_max<sum(group_list(:)%N)) stop 'at_sys%N_max < # atoms from group_list'

  call config_LJdata(CF, at_sys%N_species, so_sys%N_species)


  call config_MPCD(CF)

  call config_MD
  
  do i=1,N_groups
     if (group_list(i)%g_type == ATOM_G) then
        call config_atom_group(group_list(i))
     else if (group_list(i)%g_type == DIMER_G) then
        call config_dimer_group(group_list(i))
     else if (group_list(i)%g_type == ELAST_G) then
        call config_elast_group(CF,group_list(i),i,10)
     else
        stop 'unknown group type'
     end if
  end do

  do i=1,N_groups
     write(g_string,'(i02.2)') i
     init_mode = PTread_s(CF, 'group'//g_string//'init')
     if (init_mode .eq. 'file') then
        ! load data from file, specifying which group and which file
        init_mode = PTread_s(CF, 'group'//g_string//'file')
        call h5md_open_file(other_ID, init_mode)
        call h5md_open_trajectory(other_ID, 'position', dset_ID)
        call h5md_load_trajectory_data_d(dset_ID, &
             at_r(:, group_list(i)%istart:group_list(i)%istart + group_list(i)%N - 1), -1)
        call h5md_close_ID(dset_ID)
        call h5fclose_f(other_ID, h5_error)
     else if (init_mode .eq. 'random') then
        ! init set group for random init
        write(*,*) 'MPCDMD> WARNING random not yet supported'
     else if (init_mode .eq. 'lattice') then
        ! init set group for lattice init
        lat_0 = PTread_dvec(CF, 'group'//g_string//'lat_0', size(lat_0))
        lat_d = PTread_dvec(CF, 'group'//g_string//'lat_d', size(lat_d))
        lat_n = PTread_ivec(CF, 'group'//g_string//'lat_n', size(lat_n))
        lat_idx = (/ 1, 0, 0 /)
        do j=group_list(i)%istart, group_list(i)%istart + group_list(i)%N - 1
           lat_idx(1) = lat_idx(1) + 1
           if (lat_idx(1) .ge. lat_n(1)) then
              lat_idx(1) = 0
              lat_idx(2) = lat_idx(2) + 1
           end if
           if (lat_idx(2) .ge. lat_n(2)) then
              lat_idx(2) = 0
              lat_idx(3) = lat_idx(3) + 1
           end if
           if (lat_idx(3) .ge. lat_n(3)) then
              lat_idx(3) = 0
           end if
           at_r(:,j) = lat_0 + lat_d * dble(lat_idx)

        end do
              
     else
        write(*,*) 'MPCDMD> unknown init_mode ', init_mode, ' for group'//g_string
        stop 
     end if
  
     if (group_list(i)%g_type == ELAST_G) then
        call config_elast_group2(CF,group_list(i),1,10)
        write(*,*) 'group', i, 'configured with', group_list(i)%elast_nlink, 'links'
     end if
  
  end do

  reactive = PTread_l(CF, 'reactive')
  if (reactive) then
     do i=1,at_sys % N_species
        do j=1,so_sys % N_species
           call config_reaction(CF, at_so_reac(i,j), i,j)
        end do
     end do
  else
     do i=1,at_sys % N_species
        do j=1,so_sys % N_species
           at_so_reac(i,j) % on = .false.
        end do
     end do
  end if
  so_do_reac = .false.

  !call init_atoms(CF)
  at_v = 0.d0

  write(*,*) so_sys%N_species
  write(*,*) so_sys%N_max
  write(*,*) so_sys%N

  write(*,*) at_sys%N_species
  write(*,*) at_sys%N_max
  write(*,*) at_sys%N

  write(*,*) at_at%eps
  write(*,*) at_at%sig

  write(*,*) at_so%eps
  write(*,*) at_so%sig

  write(*,*) so_species(1:10)
  write(*,*) at_species

  write(*,*) at_so%smooth
  write(*,*) at_at%smooth

  target_T = PTread_d(CF,'so_T')
  call fill_with_solvent( target_T )
  call place_in_cells
  call make_neigh_list

  N_loop = PTread_i(CF, 'N_loop')
  N_MD_loop = PTread_i(CF, 'N_MD_loop')
  N_th_loop = PTread_i(CF, 'N_th_loop')
  MD_DT = PTread_d(CF, 'DT')
  h = PTread_d(CF, 'h')
  collect_atom = PTread_i(CF,'collect_atom')
  collect_MD_steps = PTread_i(CF,'collect_MD_steps')
  collect_traj_steps = PTread_i(CF,'collect_traj_steps')
  do_shifting = PTread_l(CF, 'shifting')

  call PTkill(CF)

  
  at_f => at_f1
  at_f_old => at_f2
  so_f => so_f1
  so_f_old => so_f2

  call compute_f(reactive)

  en_unit = 11
  open(en_unit,file='energy')
  flush_unit = 12
  open(flush_unit,file='flush_file')
  
  i_time = 0
  i_MD_time = 0
  realtime = 0.d0
  call compute_tot_mom_energy(en_unit, at_sol_en, at_at_en, sol_kin, at_kin, energy, total_v)
  if (allocated(group_list(1) % subgroup) .and. (group_list(1) % N_sub .eq. 2) ) then
     v_sub1 = com_v(group_list(1),1)
     v_sub2 = com_v(group_list(1),2)
     r_sub1 = com_r(group_list(1),1)
     r_sub2 = com_r(group_list(1),2)
  end if
  total_mass = ( sum( so_sys % mass(1:so_sys%N_species) * dble(so_sys % N(1:so_sys%N_species)) ) + &
       sum( at_sys % mass(1:at_sys%N_species) * dble(at_sys % N(1:at_sys%N_species)) ) )
  actual_T = ( sol_kin + at_kin ) *2.d0/3.d0 / total_mass

  call init_rad(so_dist,60,.1d0)
  call init_rad(at_dist,60,.1d0)

  call begin_h5md

  call h5md_set_box_size(posID, (/ 0.d0, 0.d0, 0.d0 /) , L)
  if (allocated(group_list(1)%subgroup) ) then
     call attr_subgroup_h5md(posID, 'subgroups_01', group_list(1)%subgroup)
  end if
  call h5md_write_obs(at_soID, at_sol_en, i_MD_time, realtime)
  call h5md_write_obs(at_atID, at_at_en, i_MD_time, realtime)
  call h5md_write_obs(at_kinID, at_kin, i_MD_time, realtime)
  call h5md_write_obs(so_kinID, sol_kin, i_MD_time, realtime)
  call h5md_write_obs(total_vID, total_v, i_MD_time, realtime)
  call h5md_write_obs(tempID, actual_T, i_MD_time, realtime)
  call h5md_write_obs(enID, energy, i_MD_time, realtime)
  call h5md_write_obs(solvent_N_ID, so_sys % N, i_MD_time, realtime)

  at_jumps = 0

  reneigh = 0
  max_d = min( minval( at_at%neigh - at_at%cut ) , minval( at_so%neigh - at_so%cut ) ) * 0.5d0
  write(*,*) 'max_d = ', max_d
  
  shift = 0.d0

  DT = MD_DT
  do i_time = 1,N_th_loop
     
     do i_in = 1,N_MD_loop
        call MD_step1

        if ( (maxval( sum( (so_r - so_r_neigh)**2 , dim=1 ) ) > max_d**2) .or. &
             (maxval( sum( (at_r - at_r_neigh)**2 , dim=1 ) ) > max_d**2)) then
           reneigh = reneigh + 1
           call correct_so
           call place_in_cells
           call make_neigh_list
        end if

        call compute_f(.false.)
        call MD_step2

        realtime=realtime+DT
        i_MD_time = i_MD_time + 1

     end do

     call correct_at
     
     if (do_shifting) then
        shift(1) = (mtprng_rand_real1(ran_state)-0.5d0)*a
        shift(2) = (mtprng_rand_real1(ran_state)-0.5d0)*a
        shift(3) = (mtprng_rand_real1(ran_state)-0.5d0)*a
     end if

     call correct_so
     call place_in_cells
     call compute_v_com
     call generate_omega
     call simple_MPCD_step

     total_kin = 0.d0
     total_mass = 0.d0
     do i=1,at_sys%N(0)
        total_mass = total_mass + at_sys % mass( at_species(i) )
        total_kin = total_kin + 0.5d0 * at_sys % mass( at_species(i) ) * sum( at_v(:,i)**2 )
     end do
     do i=1,so_sys%N(0)
        total_mass = total_mass + so_sys % mass( so_species(i) )
        total_kin = total_kin + 0.5d0 * so_sys % mass( so_species(i) ) * sum( so_v(:,i)**2 )
     end do
     actual_T = total_kin * 2.d0/(3.d0 * total_mass )
     v_factor = sqrt( target_T / actual_T )
     at_v = at_v * v_factor
     so_v = so_v * v_factor

     call compute_tot_mom_energy(en_unit, at_sol_en, at_at_en, sol_kin, at_kin, energy, total_v)

     call h5md_write_obs(at_soID, at_sol_en, i_MD_time, realtime)
     call h5md_write_obs(at_atID, at_at_en, i_MD_time, realtime)
     call h5md_write_obs(at_kinID, at_kin, i_MD_time, realtime)
     call h5md_write_obs(so_kinID, sol_kin, i_MD_time, realtime)
     call h5md_write_obs(total_vID, total_v, i_MD_time, realtime)
     call h5md_write_obs(enID, energy, i_MD_time, realtime)
     call h5md_write_obs(tempID, actual_T, i_MD_time, realtime)
<<<<<<< HEAD
     call h5md_write_obs(solvent_N_ID, so_sys % N, i_MD_time, realtime)
     call h5md_write_trajectory_data_d(posID, at_r, i_MD_time, realtime)
=======
>>>>>>> e7f682dd

  end do

  DT = MD_DT
  do i_time = N_th_loop+1,N_loop+N_th_loop
     
     do i_in = 1,N_MD_loop
        call MD_step1

        if ( (maxval( sum( (so_r - so_r_neigh)**2 , dim=1 ) ) > max_d**2) .or. &
             (maxval( sum( (at_r - at_r_neigh)**2 , dim=1 ) ) > max_d**2)) then
           reneigh = reneigh + 1
           call correct_so
           call place_in_cells
           call make_neigh_list
        end if

        call compute_f(reactive)
        call MD_step2


        realtime=realtime+DT
        i_MD_time = i_MD_time + 1

        if ( mod(i_MD_time, collect_MD_steps) .eq. 0 ) then
           if (allocated(group_list(1) % subgroup) .and. (group_list(1) % N_sub .eq. 2) ) then
              v_sub1 = com_v(group_list(1),1)
              v_sub2 = com_v(group_list(1),2)
              r_sub1 = com_r(group_list(1),1)
              r_sub2 = com_r(group_list(1),2)
              call h5md_write_obs(vs1ID, v_sub1, i_MD_time, realtime)
              call h5md_write_obs(vs2ID, v_sub2, i_MD_time, realtime)
              call h5md_write_obs(rs1ID, r_sub1, i_MD_time, realtime)
              call h5md_write_obs(rs2ID, r_sub2, i_MD_time, realtime)
           end if
        end if

     end do

     call correct_at
     
     if (do_shifting) then
        shift(1) = (mtprng_rand_real1(ran_state)-0.5d0)*a
        shift(2) = (mtprng_rand_real1(ran_state)-0.5d0)*a
        shift(3) = (mtprng_rand_real1(ran_state)-0.5d0)*a
     end if

     call correct_so
     call place_in_cells
     call compute_v_com
     call generate_omega
     call simple_MPCD_step

     call compute_tot_mom_energy(en_unit, at_sol_en, at_at_en, sol_kin, at_kin, energy, total_v)
     
     com_g1 = com_r(group_list(1))
     allocate(list(group_list(1)%N))
     list = (/ ( i, i=group_list(1) % istart, group_list(1) % istart + group_list(1) % N - 1 ) /)
     call update_rad(at_dist, com_g1, at_r, list)
     deallocate(list)

     call list_idx_from_x0(com_g1, 6.d0, a, list)
     call update_rad(so_dist, com_g1, so_r, list)
     deallocate(list)

     total_mass = ( sum( so_sys % mass(1:so_sys%N_species) * dble(so_sys % N(1:so_sys%N_species)) ) + &
          sum( at_sys % mass(1:at_sys%N_species) * dble(at_sys % N(1:at_sys%N_species)) ) )
     actual_T = ( sol_kin + at_kin ) *2.d0/3.d0 / total_mass

     call h5md_write_obs(at_soID, at_sol_en, i_MD_time, realtime)
     call h5md_write_obs(at_atID, at_at_en, i_MD_time, realtime)
     call h5md_write_obs(at_kinID, at_kin, i_MD_time, realtime)
     call h5md_write_obs(so_kinID, sol_kin, i_MD_time, realtime)
     call h5md_write_obs(total_vID, total_v, i_MD_time, realtime)
     call h5md_write_obs(tempID, actual_T, i_MD_time, realtime)
     call h5md_write_obs(enID, energy, i_MD_time, realtime)
<<<<<<< HEAD
     call h5md_write_obs(solvent_N_ID, so_sys % N, i_MD_time, realtime)
     call h5md_write_trajectory_data_d(posID, at_r, i_MD_time, realtime)

     if (mod(i_time,10).eq.0) then
        do i=1,so_sys%N(0)
           if (so_species(i) .eq. 2) then
              call rel_pos( so_r(:,i), com_g1, L, x_temp)
              if ( sqrt( sum(x_temp**2) ) > 10.d0 ) then
                 so_sys % N( so_species(i) ) = so_sys % N( so_species(i) ) - 1
                 so_species(i) = 1
                 so_sys % N( so_species(i) ) = so_sys % N( so_species(i) ) + 1
              end if
           end if
        end do
=======
     if (mod(i_time, collect_traj_steps).eq.0) call h5md_write_trajectory_data_d(posID, at_r, i_MD_time, realtime)

     if (mod(i_time, 100).eq.0) then
        call h5fflush_f(file_ID,H5F_SCOPE_GLOBAL_F, h5_error)
        write(flush_unit, *) 'flushed at i_time ', i_time
        call date_and_time(zone=zone)
        call date_and_time(values=values)
        write(flush_unit, '(i4,a,i2,a,i2,a2,i2,a,i2,a,a5)') &
             values(1),'/',values(2),'/',values(3),'  ',values(5),':', values(6),' ', zone
>>>>>>> e7f682dd
     end if

  end do


  i_time = i_time-1
  i_MD_time = i_MD_time-1

  call write_rad(at_dist,file_ID)
  call write_rad(so_dist,file_ID, group_name='solvent')

  call end_h5md

  write(*,*) reneigh, ' extra reneighbourings for ', N_loop*N_MD_loop, ' total steps'

contains
  
  subroutine correct_so
    integer :: i, dim

    do i=1,so_sys%N(0)
       do dim=1,3
          if (so_r(dim,i) < shift(dim)) so_r(dim,i) = so_r(dim,i) + L(dim)
          if (so_r(dim,i) >= L(dim)+shift(dim)) so_r(dim,i) = so_r(dim,i) - L(dim)
       end do
    end do
  end subroutine correct_so

  subroutine correct_at
    integer :: i, dim

    do i=1,at_sys%N(0)
       do dim=1,3
          if (at_r(dim,i) < 0.d0) then
             at_r(dim,i) = at_r(dim,i) + L(dim)
             at_jumps(dim,i) = at_jumps(dim,i) - 1
          end if
          if (at_r(dim,i) >= L(dim)) then
             at_r(dim,i) = at_r(dim,i) - L(dim)
             at_jumps(dim, i) = at_jumps(dim,i) + 1
          end if
       end do
    end do
  end subroutine correct_at

  subroutine begin_h5md
    call h5md_create_file(file_ID, 'data.h5', 'MPCDMD')

    call h5md_add_trajectory_data(file_ID, 'position', at_sys% N_max, 3, posID)
    call h5md_create_obs(file_ID, 'energy', enID, energy)
    call h5md_create_obs(file_ID, 'temperature', tempID, actual_T, link_from='energy')
    call h5md_create_obs(file_ID, 'solvent_N', solvent_N_ID, so_sys % N, link_from='energy')
    call h5md_create_obs(file_ID, 'at_at_int', at_atID, at_at_en, link_from='energy')
    call h5md_create_obs(file_ID, 'at_so_int', at_soID, at_sol_en, link_from='energy')
    call h5md_create_obs(file_ID, 'so_kin', so_kinID, sol_kin, link_from='energy')
    call h5md_create_obs(file_ID, 'at_kin', at_kinID, at_kin, link_from='energy')
    call h5md_create_obs(file_ID, 'total_v', total_vID, total_v, link_from='energy')
    if (allocated(group_list(1) % subgroup) .and. (group_list(1) % N_sub .eq. 2) ) then
       call h5md_create_obs(file_ID, 'v_com_1', vs1ID, v_sub1)
       call h5md_create_obs(file_ID, 'v_com_2', vs2ID, v_sub2, link_from='v_com_1')
       call h5md_create_obs(file_ID, 'r_com_1', rs1ID, r_sub1, link_from='v_com_1')
       call h5md_create_obs(file_ID, 'r_com_2', rs2ID, r_sub2, link_from='v_com_1')
    end if
    call h5md_create_trajectory_group(file_ID, group_name='solvent')
  end subroutine begin_h5md

  subroutine end_h5md
    call h5md_close_ID(posID)
    call h5md_close_ID(enID)
    call h5md_close_ID(tempID)
    call h5md_close_ID(solvent_N_ID)
    call h5md_close_ID(at_atID)
    call h5md_close_ID(at_soID)
    call h5md_close_ID(so_kinID)
    call h5md_close_ID(at_kinID)
    call h5md_close_ID(total_vID)
    if (allocated(group_list(1) % subgroup) .and. (group_list(1) % N_sub .eq. 2) ) then
       call h5md_close_ID(vs1ID)
       call h5md_close_ID(vs2ID)
       call h5md_close_ID(rs1ID)
       call h5md_close_ID(rs2ID)
    end if

    call h5fclose_f(file_ID, h5_error)
    
    call h5close_f(h5_error)

  end subroutine end_h5md

  subroutine attr_subgroup_h5md(ID, name, data)
    type(h5md_t), intent(inout) :: ID
    character(len=*), intent(in) :: name
    integer, intent(in) :: data(:,:)

    integer(HID_T) :: a_id, s_id
    integer(HSIZE_T) :: a_size(2)

    a_size = shape(data)
    
    call h5screate_simple_f(2, a_size, s_id, h5_error)
    call h5acreate_f(ID%d_id, name, H5T_NATIVE_INTEGER, s_id, a_id, h5_error)
    call h5awrite_f(a_id, H5T_NATIVE_INTEGER, data, a_size, h5_error)
    call h5aclose_f(a_id, h5_error)
    call h5sclose_f(s_id, h5_error)

  end subroutine attr_subgroup_h5md

end program test
<|MERGE_RESOLUTION|>--- conflicted
+++ resolved
@@ -41,15 +41,11 @@
   integer(HID_T) :: other_ID
   type(h5md_t) :: dset_ID
 
-<<<<<<< HEAD
-  type(rad_dist) :: gor
   double precision :: x_temp(3)
-=======
   type(rad_dist_t) :: so_dist, at_dist
   integer, allocatable :: list(:)
   character(len=5) :: zone
   integer :: values(8)
->>>>>>> e7f682dd
 
   call MPCDMD_info
   call mtprng_info(short=.true.)
@@ -321,11 +317,7 @@
      call h5md_write_obs(total_vID, total_v, i_MD_time, realtime)
      call h5md_write_obs(enID, energy, i_MD_time, realtime)
      call h5md_write_obs(tempID, actual_T, i_MD_time, realtime)
-<<<<<<< HEAD
      call h5md_write_obs(solvent_N_ID, so_sys % N, i_MD_time, realtime)
-     call h5md_write_trajectory_data_d(posID, at_r, i_MD_time, realtime)
-=======
->>>>>>> e7f682dd
 
   end do
 
@@ -402,9 +394,7 @@
      call h5md_write_obs(total_vID, total_v, i_MD_time, realtime)
      call h5md_write_obs(tempID, actual_T, i_MD_time, realtime)
      call h5md_write_obs(enID, energy, i_MD_time, realtime)
-<<<<<<< HEAD
      call h5md_write_obs(solvent_N_ID, so_sys % N, i_MD_time, realtime)
-     call h5md_write_trajectory_data_d(posID, at_r, i_MD_time, realtime)
 
      if (mod(i_time,10).eq.0) then
         do i=1,so_sys%N(0)
@@ -417,7 +407,7 @@
               end if
            end if
         end do
-=======
+     end if
      if (mod(i_time, collect_traj_steps).eq.0) call h5md_write_trajectory_data_d(posID, at_r, i_MD_time, realtime)
 
      if (mod(i_time, 100).eq.0) then
@@ -427,7 +417,6 @@
         call date_and_time(values=values)
         write(flush_unit, '(i4,a,i2,a,i2,a2,i2,a,i2,a,a5)') &
              values(1),'/',values(2),'/',values(3),'  ',values(5),':', values(6),' ', zone
->>>>>>> e7f682dd
      end if
 
   end do
