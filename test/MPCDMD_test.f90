--- conflicted
+++ resolved
@@ -374,15 +374,12 @@
 
         call MD_step1
 
-<<<<<<< HEAD
         do i=1,N_groups
            if (group_list(i)%g_type .eq. SHAKE_G) then
               call shake(group_list(i))
            end if
         end do
-=======
         N_MD_since_re = N_MD_since_re + 1
->>>>>>> f0e3721f
 
         if ( (maxval( sum( (so_r - so_r_neigh)**2 , dim=1 ) ) > max_d**2) .or. &
              (maxval( sum( (at_r - at_r_neigh)**2 , dim=1 ) ) > max_d**2) .or. &
@@ -397,7 +394,7 @@
            call make_neigh_list
         end if
 
-        call compute_f(swap_in=.true.)
+        call compute_f
         call MD_step2
 
         do i=1,N_groups
@@ -438,7 +435,7 @@
         call correct_so
         call place_in_cells
         call make_neigh_list
-        call compute_f(swap_in=.false.)
+        call compute_f
      end if
 
      
