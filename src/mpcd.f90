module mpcd
  use common
  use particle_system
  use cell_system
  use threefry_module
  implicit none

  private

  public :: compute_temperature, simple_mpcd_step
  public :: wall_mpcd_step
  public :: mpcd_stream_periodic, mpcd_stream_zwall
  public :: mpcd_stream_xforce_yzwall
  public :: compute_rho, compute_vx

contains

  function rand_sphere(state) result(n)
    type(threefry_rng_t), intent(inout) :: state
    double precision :: n(3)

    logical :: s_lt_one
    double precision :: s, alpha

    s_lt_one = .false.
    do while (.not. s_lt_one)
       n(1) = threefry_double(state)
       n(2) = threefry_double(state)
       n(1:2) = 2*n(1:2) - 1
       s = n(1)**2 + n(2)**2
       if ( s<1.d0 ) s_lt_one = .true.
    end do
    alpha = 2.d0 * sqrt(1.d0 - s)
    n(1) = n(1)*alpha
    n(2) = n(2)*alpha
    n(3) = 1.d0 - 2.d0*s
  end function rand_sphere

  subroutine simple_mpcd_step(particles, cells, state, temperature)
    use omp_lib
    class(particle_system_t), intent(inout) :: particles
    class(cell_system_t), intent(in) :: cells
    type(threefry_rng_t), intent(inout) :: state(:)
    double precision, intent(in), optional :: temperature

    integer :: i, start, n
    integer :: cell_idx
    double precision :: local_v(3), omega(3,3), vec(3)
    logical :: thermostat
    integer :: thread_id

    thermostat = present(temperature)
    if (thermostat) error stop 'thermostatting not implemented'

    call particles%time_step%tic()
    !$omp parallel
    thread_id = omp_get_thread_num() + 1
    !$omp do private(start, n, local_v, i, vec, omega)
    do cell_idx = 1, cells% N
       if (cells% cell_count(cell_idx) <= 1) cycle

       start = cells% cell_start(cell_idx)
       n = cells% cell_count(cell_idx)

       local_v = 0
       do i = start, start + n - 1
          local_v = local_v + particles% vel(:, i)
       end do
       local_v = local_v / n

       vec = rand_sphere(state(thread_id))
       omega = &
            reshape( (/ &
            vec(1)**2, vec(1)*vec(2) + vec(3), vec(1)*vec(3) - vec(2) ,&
            vec(2)*vec(1) - vec(3) , vec(2)**2 , vec(2)*vec(3) + vec(1),&
            vec(3)*vec(1) + vec(2), vec(3)*vec(2) - vec(1), vec(3)**2 &
            /), (/3, 3/))

       do i = start, start + n - 1
          particles% vel(:, i) = local_v + matmul(omega, (particles% vel(:, i)-local_v))
       end do

    end do
    !$omp end do
    !$omp end parallel
    call particles%time_step%tac()

  end subroutine simple_mpcd_step

  !! Lamura, Gompper, Ihle and Kroll, EPL 56, 319-325 (2001)
  !! http://dx.doi.org/10.1209/epl/i2001-00522-9
  subroutine wall_mpcd_step(particles, cells, state, wall_temperature, wall_v, wall_n, thermostat, bulk_temperature)
    use hilbert
    use omp_lib
    class(particle_system_t), intent(inout) :: particles
    class(cell_system_t), intent(in) :: cells
    type(threefry_rng_t), intent(inout) :: state(:)
    double precision, optional, intent(in) :: wall_temperature(2)
    double precision, optional, intent(in) :: wall_v(3,2)
    integer, optional, intent(in) :: wall_n(2)
    logical, intent(in), optional :: thermostat
    double precision, intent(in), optional :: bulk_temperature

    integer :: i, start, n
    integer :: cell_idx
    double precision :: local_v(3), omega(3,3), vec(3)
    integer :: n_virtual
    integer :: cell(3)
    integer :: wall_idx
    double precision :: virtual_v(3), t_factor
    logical :: all_present, all_absent
    logical :: do_thermostat
    integer :: thread_id

    all_present = present(wall_temperature) .and. present(wall_v) .and. present(wall_n)
    all_absent = .not. present(wall_temperature) .and. .not. present(wall_v) .and. .not. present(wall_n)
    if ( .not. (all_present .or. all_absent) ) &
         error stop 'wall parameters must be all present or all absent in wall_mpcd_step'

    if (present(thermostat)) then
       do_thermostat = thermostat
       if (do_thermostat) then
          if (present(bulk_temperature)) then
             t_factor = sqrt(bulk_temperature)
          else
             error stop 'thermostat requested but no temperature given in wall_mpcd_step'
          end if
       end if
    else
       do_thermostat = .false.
    end if

    call particles%time_step%tic()
    !$omp parallel
    thread_id = omp_get_thread_num() + 1
    !$omp do private(start, n, n_virtual, virtual_v, cell, wall_idx, local_v, i, vec, omega)
    do cell_idx = 1, cells% N
       if (cells% cell_count(cell_idx) <= 1) cycle

       start = cells% cell_start(cell_idx)
       n = cells% cell_count(cell_idx)
       n_virtual = 0

       ! Find whether we are in a wall cell
       cell = compact_h_to_p(cell_idx - 1, cells% M) + 1
       if (all_present .and. (cell(3) == 1)) then
          wall_idx = 1
          do_thermostat = .false.
       else if (all_present .and. (cell(3) == cells% L(3))) then
          wall_idx = 2
          do_thermostat = .false.
       else
          wall_idx = -1
       end if

       if (wall_idx > 0) then
          if (n < wall_n(wall_idx)) then
             n_virtual = wall_n(wall_idx) - n
             virtual_v(1) = threefry_normal(state(thread_id))
             virtual_v(2) = threefry_normal(state(thread_id))
             virtual_v(3) = threefry_normal(state(thread_id))
             virtual_v = virtual_v * sqrt(n_virtual*wall_temperature(wall_idx))
          end if
       end if

       local_v = 0
       do i = start, start + n - 1
          local_v = local_v + particles% vel(:, i)
       end do
       if (n_virtual > 0) then
          local_v = (local_v + virtual_v) / wall_n(wall_idx)
       else
          local_v = local_v / n
       end if

       if (do_thermostat) then
          virtual_v = 0
          do i = start, start + n - 1
             vec(1) = threefry_normal(state(thread_id))
             vec(2) = threefry_normal(state(thread_id))
             vec(3) = threefry_normal(state(thread_id))
             particles% vel(:, i) = vec*t_factor
             virtual_v = virtual_v + particles% vel(:, i)
          end do
          virtual_v = local_v - virtual_v / dble(n)
          do i = start, start + n - 1
             particles% vel(:, i) = particles% vel(:, i) + virtual_v
          end do
       else
          vec = rand_sphere(state(thread_id))
          omega = &
               reshape( (/ &
               vec(1)**2, vec(1)*vec(2) + vec(3), vec(1)*vec(3) - vec(2) ,&
               vec(2)*vec(1) - vec(3) , vec(2)**2 , vec(2)*vec(3) + vec(1),&
               vec(3)*vec(1) + vec(2), vec(3)*vec(2) - vec(1), vec(3)**2 &
               /), (/3, 3/))
          do i = start, start + n - 1
             particles%vel(:,i) = local_v + matmul(omega, particles%vel(:,i)-local_v)
          end do
       end if
    end do
    !$omp end do
    !$omp end parallel
    call particles%time_step%tac()

  end subroutine wall_mpcd_step

  function compute_temperature(particles, cells, tz) result(te)
    use hilbert, only : compact_h_to_p
    type(particle_system_t), intent(inout) :: particles
    type(cell_system_t), intent(in) :: cells
    type(profile_t), intent(inout), optional :: tz

    double precision :: te

    integer :: i, start, n
    integer :: cell_idx, count
    integer :: cell(3)
    double precision :: local_v(3), local_kin
    logical :: do_tz

    if (present(tz)) then
       do_tz = .true.
       if (.not. (allocated(tz% data) .and. allocated(tz% count))) error stop 'profile_t: data not allocated'
    else
       do_tz = .false.
    end if

    call particles%time_ct%tic()
    cell_idx = 1
    count = 0
    te = 0
    !$omp parallel do private(start, n, local_v, local_kin, i, cell) &
    !$omp& reduction(+:count) reduction(+:te)
    do cell_idx = 1, cells% N
       if (cells% cell_count(cell_idx) <= 1) cycle

       start = cells% cell_start(cell_idx)
       n = cells% cell_count(cell_idx)
       count = count + 1

       local_v = 0
       local_kin = 0
       do i = start, start + n - 1
          local_v = local_v + particles% vel(:, i)
       end do
       local_v = local_v / n
       do i = start, start + n - 1
          local_kin = local_kin + sum((particles% vel(:, i)-local_v)**2)
       end do
       local_kin = local_kin / dble(3*(n-1))
       te = te + local_kin

       if (do_tz) then
          cell = compact_h_to_p(cell_idx - 1, cells% M)
          call tz% bin(cells% origin(3) + (cell(3)+0.5d0)*cells% a, local_kin)
       end if

    end do
    call particles%time_ct%tac()

    te = te / count

  end function compute_temperature

  !! Compute density profile along z
  subroutine compute_rho(particles, rhoz)
    type(particle_system_t), intent(in) :: particles
    type(histogram_t), intent(inout) :: rhoz

    integer :: i

    if (.not. allocated(rhoz% data)) error stop 'histogram_t: data not allocated'

    do i = 1, particles% Nmax
       call rhoz% bin(particles% pos(3, i))
    end do

  end subroutine compute_rho
  
  subroutine compute_vx(particles, vx)
    type(particle_system_t), intent(in) :: particles
    type(profile_t), intent(inout) :: vx

    integer :: i

    if (.not. allocated(vx% data)) error stop 'histogram_t: data not allocated'

    do i = 1, particles% Nmax
       call vx% bin(particles% pos(3, i), particles% vel(1, i))
    end do

  end subroutine compute_vx

  !! Advance mpcd particles
  !!
  !! If the cell system has a wall in the z direction, a bounce-back collision is used.
  subroutine mpcd_stream_zwall(particles, cells, dt,g)
    type(particle_system_t), intent(inout) :: particles
    type(cell_system_t), intent(in) :: cells
    double precision, intent(in) :: dt

    integer :: i
    double precision :: pos_min(3), pos_max(3), delta
    double precision, dimension(3), intent(in):: g
    double precision, dimension(3) :: old_pos, old_vel
    double precision :: t_c, t_b, t_ab
    double precision :: time

    pos_min = 0
    pos_max = cells% edges

    call particles%time_stream%tic()
    !$omp parallel do private(old_pos, old_vel, t_c, t_b, t_ab)
    do i = 1, particles% Nmax
       old_pos = particles% pos(:,i) 
       old_vel = particles% vel(:,i)
       particles% pos(:,i) = particles% pos(:,i) + particles% vel(:,i)*dt + g*dt**2/2
       particles% pos(1,i) = modulo( particles% pos(1,i) , cells% edges(1) )
       particles% pos(2,i) = modulo( particles% pos(2,i) , cells% edges(2) )
       particles% vel(:,i) = particles% vel(:,i) + g*dt
       if (cells% has_walls) then
          if (particles% pos(3,i) < pos_min(3)) then
             if (g(3)<0) then
                t_c = (-old_vel(3) - sqrt(old_vel(3)**2 - 2*g(3)*old_pos(3)))/g(3)
                t_b = -2*(old_pos(3) + g(3)*t_c)/g(3)
                t_ab = modulo(t_b,dt-t_c)
                ! bounce velocity
                particles% vel(3,i) = -(old_vel(3) + g(3)*t_c) + g(3)*t_ab
                particles% vel(2,i) = -particles% vel(2,i)
                particles% vel(1,i) = -particles% vel(1,i)
                ! bounce position
                particles% pos(3,i) = -(old_vel(3) + g(3)*t_c)*t_ab + g(3)*t_ab**2/2
                particles% pos(2,i) = old_pos(2) + old_vel(2)*t_c + particles% vel(2,i)*t_ab
                particles% pos(1,i) = old_pos(2) + old_vel(2)*t_c + particles% vel(1,i)*t_ab
             else if (g(3)>0) then
                t_c = (-old_vel(3) - sqrt(old_vel(3)**2 - 2*g(3)*old_pos(3)))/g(3)
                ! bounce velocity
                particles% vel(3,i) = -(old_vel(3) + g(3)*t_c) + g(3)*(dt - t_c)
                particles% vel(2,i) = -particles% vel(2,i)
                particles% vel(1,i) = -particles% vel(1,i)
                ! bounce position
                particles% pos(3,i) = -(old_vel(3) + g(3)*t_c)*(dt - t_c) + g(3)*(dt - t_c)**2/2
                particles% pos(2,i) = old_pos(2) + old_vel(2)*t_c + particles% vel(2,i)*(dt-t_c)
                particles% pos(1,i) = old_pos(2) + old_vel(2)*t_c + particles% vel(1,i)*(dt-t_c)
             else !no gravity in this direction
                ! bounce velocity
                particles% vel(:,i) = -particles% vel(:,i)
                ! bounce position
                t_c = abs(old_pos(3)/old_vel(3))
                particles% pos(:,i) = old_pos + old_vel*t_c + particles% vel(:,i)*(dt - t_c)
             end if
          else if (particles% pos(3,i) > pos_max(3)) then
             if (g(3)>0) then
                t_c = (-old_vel(3) + sqrt(old_vel(3)**2 - 2*g(3)*(old_pos(3)-pos_max(3))))/g(3)
                t_b = -2*(old_pos(3) + g(3)*t_c)/g(3)
                t_ab =  modulo(t_b,dt-t_c)
                ! bounce velocity
                particles% vel(3,i) = -(old_vel(3) + g(3)*t_c) + g(3)*(t_ab)
                particles% vel(2,i) = -particles% vel(2,i)
                particles% vel(1,i) = -particles% vel(1,i)
                ! bounce position
                particles% pos(3,i) = pos_max(3) -(old_vel(3) + g(3)*t_c)*(t_ab) + g(3)*(t_ab)**2/2
                particles% pos(2,i) = old_pos(2) + old_vel(2)*t_c + particles% vel(2,i)*t_ab
                particles% pos(1,i) = old_pos(1) + old_vel(1)*t_c + particles% vel(1,i)*t_ab
             else if (g(3)<0) then
                t_c = (-old_vel(3) + sqrt(old_vel(3)**2 - 2*g(3)*(old_pos(3)-pos_max(3))))/g(3)
                ! bounce velocity
                particles% vel(3,i) = -(old_vel(3) + g(3)*t_c) + g(3)*(dt - t_c)
                particles% vel(2,i) = -particles% vel(2,i)
                particles% vel(1,i) = -particles% vel(1,i)
                ! bounce position
                particles% pos(3,i) = pos_max(3) -(old_vel(3) + g(3)*t_c)*(dt - t_c) + g(3)*(dt - t_c)**2/2
                particles% pos(2,i) = old_pos(2) + old_vel(2)*t_c + particles% vel(2,i)*(dt - t_c)
                particles% pos(1,i) = old_pos(1) + old_vel(2)*t_c + particles% vel(1,i)*(dt - t_c)
             else ! no gravity in this direction
                ! bounce velocity
                particles% vel(:,i) = -particles% vel(:,i)
                ! particle position
                t_c = abs((pos_max(3) - old_pos(3))/old_vel(3)) 
                particles% pos(:,i) = old_pos + old_vel*t_c + particles% vel(:,i)*(dt - t_c)
             end if
          end if
       else
          particles% pos(3,i) = modulo( particles% pos(3,i) , cells% edges(3) )
       end if
    end do
    call particles%time_stream%tac()

  end subroutine mpcd_stream_zwall

  subroutine mpcd_stream_periodic(particles, cells, dt)
    type(particle_system_t), intent(inout) :: particles
    type(cell_system_t), intent(in) :: cells
    double precision, intent(in) :: dt

    integer :: i, jump(3)
    double precision :: edges(3)

    edges = cells% edges

    do i = 1, particles% Nmax
       particles% pos(:,i) = particles% pos(:,i) + particles% vel(:,i)*dt
       jump = floor(particles% pos(:,i) / edges)
       particles% image(:,i) = particles% image(:,i) + jump
       particles% pos(:,i) = particles% pos(:,i) - jump * edges
    end do

  end subroutine mpcd_stream_periodic

  !! Advance mpcd particles
  !!
  !! This routines allows a x-direction forcing and specular or bounce-back conditions in y
  !! and z
  subroutine mpcd_stream_xforce_yzwall(particles, cells, dt,g)
    type(particle_system_t), intent(inout) :: particles
    type(cell_system_t), intent(in) :: cells
    double precision, intent(in) :: dt
    double precision, intent(in):: g

    integer :: i, bc(3), im(3)
    double precision :: delta, L(3), gvec(3)
    double precision, dimension(3) :: old_pos, old_vel
    double precision, dimension(3) :: new_pos, new_vel
    double precision :: t_c, t_b, t_ab

    L = cells%edges
    bc = cells%bc
    gvec = 0
    gvec(1) = g

    call particles%time_stream%tic()
    !$omp parallel do private(old_pos, old_vel, new_pos, new_vel, im)
    do i = 1, particles% Nmax
       old_pos = particles% pos(:,i)
       old_vel = particles% vel(:,i)
       new_pos = old_pos + old_vel*dt + gvec*dt**2/2
       new_vel = old_vel + gvec*dt
       im = 0

       if ( (new_pos(2)<0) .or. (new_pos(2)>L(2)) .or. (new_pos(3)<0) .or. (new_pos(3)>L(3)) ) &
            call yzwall_collision(old_pos, old_vel, new_pos, new_vel, im, L, dt, bc, g)

<<<<<<< HEAD
       if (new_pos(1)<0) then
          new_pos(1) = new_pos(1) + L(1)
       else if (new_pos(1)>L(1)) then
          new_pos(1) = new_pos(1) - L(1)
       end if
=======
       im = floor(new_pos/L)
       new_pos = new_pos - im*L
>>>>>>> 6385613c
       particles%pos(:,i) = new_pos
       particles%vel(:,i) = new_vel
       particles%image(:,i) = particles%image(:,i) + im
    end do
    call particles%time_stream%tac()

  end subroutine mpcd_stream_xforce_yzwall

  !! Collide a particle in y and z with constant acceleration in x
  !!
  !! Periodic boundary conditions are applied in x
  subroutine yzwall_collision(x0, v0, x, v, im, L, t, bc, g)
    double precision, dimension(3), intent(inout) :: x0, v0, x, v
    integer, dimension(3), intent(inout) :: im
    double precision, intent(in) :: L(3), t
    integer, intent(in) :: bc(3)
    double precision, intent(in), optional :: g

<<<<<<< HEAD
    double precision, dimension(3) :: gvec, t_tmp
    double precision, dimension(3) :: old_x, old_v
    double precision :: t_collision, t_remainder, tt
    integer :: i, jump
    integer :: coll_dim, other_dim, actual_bc
    logical :: mirror(3), collision(3)
=======
    double precision, dimension(3) :: gvec
    double precision :: t_collision, t_remainder, tt
    integer :: i, coll_dim, actual_bc
    integer :: jump(3)
>>>>>>> 6385613c

    gvec = 0
    if (present(g)) gvec(1) = g

    coll_dim = 0
    t_collision = huge(t_collision)
    do i = 2, 3
       if (v(i) > 0) then
          tt = (L(i)-x0(i))/v0(i)
          if ( (tt>0) .and. (tt<t_collision) ) then
             t_collision = tt
             coll_dim = i
          end if
       else
          tt = -x0(i)/v0(i)
          if ( (tt>0) .and. (tt<t_collision) ) then
             t_collision = tt
             coll_dim = i
          end if
       end if
    end do

    if (coll_dim==0) return

    t_remainder = t - t_collision

    x = x0 + v0*t_collision + gvec*t_collision**2 / 2
    v = v0 + gvec*t_collision

    if (bc(coll_dim) == BOUNCE_BACK_BC) then
       v = -v
    else if (bc(coll_dim) == SPECULAR_BC) then
       v(coll_dim) = -v(coll_dim)
    else if (bc(coll_dim) == PERIODIC_BC) then
<<<<<<< HEAD
       if (x(coll_dim) <= 0) then
          x(coll_dim) = x(coll_dim) + L(coll_dim)
       else if (x(coll_dim) >= L(coll_dim)) then
          x(coll_dim) = x(coll_dim) - L(coll_dim)
       end if
=======
       jump = floor(x/L)
       x(coll_dim) = x(coll_dim) - jump(coll_dim)*L(coll_dim)
>>>>>>> 6385613c
    end if

    wall_loop: do while (.true.)
       coll_dim = change_23(coll_dim)

       if (v(coll_dim)>0) then
          t_collision = (L(coll_dim)-x(coll_dim))/v(coll_dim)
       else
          t_collision = -x(coll_dim)/v(coll_dim)
       end if
       if ((t_collision < 0) .or. (t_collision > t_remainder)) exit wall_loop
       x = x + v*t_collision + gvec*t_collision**2 / 2
       v = v + gvec*t_collision
       t_remainder = t_remainder - t_collision
       if (bc(coll_dim) == BOUNCE_BACK_BC) then
          v = -v
       else if (bc(coll_dim) == SPECULAR_BC) then
          v(coll_dim) = -v(coll_dim)
       else if (bc(coll_dim) == PERIODIC_BC) then
<<<<<<< HEAD
          if (x(coll_dim) <= 0) then
             x(coll_dim) = x(coll_dim) + L(coll_dim)
          else if (x(coll_dim) >= L(coll_dim)) then
             x(coll_dim) = x(coll_dim) - L(coll_dim)
          end if
=======
          jump = floor(x/L)
          x(coll_dim) = x(coll_dim) - jump(coll_dim)*L(coll_dim)
>>>>>>> 6385613c
       end if
    end do wall_loop

    t_collision = t_remainder
    x = x + v*t_collision + gvec*t_collision**2 / 2
    v = v + gvec*t_collision
<<<<<<< HEAD

    !write(21,*) 'c', jump, x, v
=======
>>>>>>> 6385613c

  end subroutine yzwall_collision

  pure function change_23(i) result(r)
    integer, intent(in) :: i
    integer :: r
    if (i==2) then
       r = 3
    else if (i==3) then
       r = 2
    end if
  end function change_23

end module mpcd<|MERGE_RESOLUTION|>--- conflicted
+++ resolved
@@ -441,16 +441,8 @@
        if ( (new_pos(2)<0) .or. (new_pos(2)>L(2)) .or. (new_pos(3)<0) .or. (new_pos(3)>L(3)) ) &
             call yzwall_collision(old_pos, old_vel, new_pos, new_vel, im, L, dt, bc, g)
 
-<<<<<<< HEAD
-       if (new_pos(1)<0) then
-          new_pos(1) = new_pos(1) + L(1)
-       else if (new_pos(1)>L(1)) then
-          new_pos(1) = new_pos(1) - L(1)
-       end if
-=======
        im = floor(new_pos/L)
        new_pos = new_pos - im*L
->>>>>>> 6385613c
        particles%pos(:,i) = new_pos
        particles%vel(:,i) = new_vel
        particles%image(:,i) = particles%image(:,i) + im
@@ -469,19 +461,10 @@
     integer, intent(in) :: bc(3)
     double precision, intent(in), optional :: g
 
-<<<<<<< HEAD
-    double precision, dimension(3) :: gvec, t_tmp
-    double precision, dimension(3) :: old_x, old_v
-    double precision :: t_collision, t_remainder, tt
-    integer :: i, jump
-    integer :: coll_dim, other_dim, actual_bc
-    logical :: mirror(3), collision(3)
-=======
     double precision, dimension(3) :: gvec
     double precision :: t_collision, t_remainder, tt
     integer :: i, coll_dim, actual_bc
     integer :: jump(3)
->>>>>>> 6385613c
 
     gvec = 0
     if (present(g)) gvec(1) = g
@@ -516,16 +499,8 @@
     else if (bc(coll_dim) == SPECULAR_BC) then
        v(coll_dim) = -v(coll_dim)
     else if (bc(coll_dim) == PERIODIC_BC) then
-<<<<<<< HEAD
-       if (x(coll_dim) <= 0) then
-          x(coll_dim) = x(coll_dim) + L(coll_dim)
-       else if (x(coll_dim) >= L(coll_dim)) then
-          x(coll_dim) = x(coll_dim) - L(coll_dim)
-       end if
-=======
        jump = floor(x/L)
        x(coll_dim) = x(coll_dim) - jump(coll_dim)*L(coll_dim)
->>>>>>> 6385613c
     end if
 
     wall_loop: do while (.true.)
@@ -545,27 +520,14 @@
        else if (bc(coll_dim) == SPECULAR_BC) then
           v(coll_dim) = -v(coll_dim)
        else if (bc(coll_dim) == PERIODIC_BC) then
-<<<<<<< HEAD
-          if (x(coll_dim) <= 0) then
-             x(coll_dim) = x(coll_dim) + L(coll_dim)
-          else if (x(coll_dim) >= L(coll_dim)) then
-             x(coll_dim) = x(coll_dim) - L(coll_dim)
-          end if
-=======
           jump = floor(x/L)
           x(coll_dim) = x(coll_dim) - jump(coll_dim)*L(coll_dim)
->>>>>>> 6385613c
        end if
     end do wall_loop
 
     t_collision = t_remainder
     x = x + v*t_collision + gvec*t_collision**2 / 2
     v = v + gvec*t_collision
-<<<<<<< HEAD
-
-    !write(21,*) 'c', jump, x, v
-=======
->>>>>>> 6385613c
 
   end subroutine yzwall_collision
 
