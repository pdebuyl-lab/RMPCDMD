module mpcd
  use common
  use particle_system
  use cell_system
  use mt19937ar_module
  implicit none

  private

  public :: compute_temperature, simple_mpcd_step
  public :: wall_mpcd_step
  public :: mpcd_stream_periodic, mpcd_stream_zwall
  public :: compute_rho, compute_vx

contains

  function rand_sphere(state) result(n)
    type(mt19937ar_t), intent(inout) :: state
    double precision :: n(3)

    logical :: s_lt_one
    double precision :: s, alpha

    s_lt_one = .false.
    do while (.not. s_lt_one)
       n(1) = genrand_real1(state)
       n(2) = genrand_real1(state)
       n(1:2) = 2*n(1:2) - 1
       s = n(1)**2 + n(2)**2
       if ( s<1.d0 ) s_lt_one = .true.
    end do
    alpha = 2.d0 * sqrt(1.d0 - s)
    n(1) = n(1)*alpha
    n(2) = n(2)*alpha
    n(3) = 1.d0 - 2.d0*s
  end function rand_sphere

  subroutine simple_mpcd_step(particles, cells, state, temperature)
    class(particle_system_t), intent(in) :: particles
    class(cell_system_t), intent(in) :: cells
    type(mt19937ar_t), intent(inout) :: state
    double precision, intent(in), optional :: temperature

    integer :: i, start, n
    integer :: cell_idx
    double precision :: local_v(3), omega(3,3), vec(3)
    logical :: thermostat

    thermostat = present(temperature)
    if (thermostat) error stop 'thermostatting not implemented'

    do cell_idx = 1, cells% N
       if (cells% cell_count(cell_idx) <= 1) cycle

       start = cells% cell_start(cell_idx)
       n = cells% cell_count(cell_idx)

       local_v = 0
       do i = start, start + n - 1
          local_v = local_v + particles% vel(:, i)
       end do
       local_v = local_v / n

       vec = rand_sphere(state)
       omega = &
            reshape( (/ &
            vec(1)**2, vec(1)*vec(2) + vec(3), vec(1)*vec(3) - vec(2) ,&
            vec(2)*vec(1) - vec(3) , vec(2)**2 , vec(2)*vec(3) + vec(1),&
            vec(3)*vec(1) + vec(2), vec(3)*vec(2) - vec(1), vec(3)**2 &
            /), (/3, 3/))

       do i = start, start + n - 1
          particles% vel(:, i) = local_v + matmul(omega, (particles% vel(:, i)-local_v))
       end do

    end do

  end subroutine simple_mpcd_step

  !! Lamura, Gompper, Ihle and Kroll, EPL 56, 319-325 (2001)
  !! http://dx.doi.org/10.1209/epl/i2001-00522-9
  subroutine wall_mpcd_step(particles, cells, state, wall_temperature, wall_v, wall_n)
    use hilbert
    class(particle_system_t), intent(in) :: particles
    class(cell_system_t), intent(in) :: cells
    type(mt19937ar_t), intent(inout) :: state
    double precision, optional, intent(in) :: wall_temperature(2)
    double precision, optional, intent(in) :: wall_v(3,2)
    integer, optional, intent(in) :: wall_n(2)

    integer :: i, start, n
    integer :: cell_idx
    double precision :: local_v(3), omega(3,3), vec(3)
    integer :: n_virtual
    integer :: cell(3)
    integer :: wall_idx
    double precision :: virtual_v(3)
    logical :: all_present, all_absent

    all_present = present(wall_temperature) .and. present(wall_v) .and. present(wall_n)
    all_absent = .not. present(wall_temperature) .and. .not. present(wall_v) .and. .not. present(wall_n)
    if ( .not. (all_present .or. all_absent) ) &
         error stop 'wall parameters must be all present or all absent in wall_mpcd_step'

    do cell_idx = 1, cells% N
       if (cells% cell_count(cell_idx) <= 1) cycle

       start = cells% cell_start(cell_idx)
       n = cells% cell_count(cell_idx)
       n_virtual = 0

       ! Find whether we are in a wall cell
       cell = compact_h_to_p(cell_idx - 1, cells% M) + 1
       if (all_present .and. (cell(3) == 1)) then
          wall_idx = 1
       else if (all_present .and. (cell(3) == cells% L(3))) then
          wall_idx = 2
       else
          wall_idx = -1
       end if

       if (wall_idx > 0) then
          if (n < wall_n(wall_idx)) then
             n_virtual = wall_n(wall_idx) - n
             call mt_normal_data(virtual_v, state)
             virtual_v = virtual_v * sqrt(n_virtual*wall_temperature(wall_idx))
          end if
       end if

       local_v = 0
       do i = start, start + n - 1
          local_v = local_v + particles% vel(:, i)
       end do
       if (n_virtual > 0) then
          local_v = (local_v + virtual_v) / wall_n(wall_idx)
       else
          local_v = local_v / n
       end if

       vec = rand_sphere(state)
       omega = &
            reshape( (/ &
            vec(1)**2, vec(1)*vec(2) + vec(3), vec(1)*vec(3) - vec(2) ,&
            vec(2)*vec(1) - vec(3) , vec(2)**2 , vec(2)*vec(3) + vec(1),&
            vec(3)*vec(1) + vec(2), vec(3)*vec(2) - vec(1), vec(3)**2 &
            /), (/3, 3/))

       do i = start, start + n - 1
          particles% vel(:, i) = local_v + matmul(omega, (particles% vel(:, i)-local_v))
       end do

    end do

  end subroutine wall_mpcd_step

  function compute_temperature(particles, cells, tz) result(te)
    use hilbert, only : compact_h_to_p
    type(particle_system_t), intent(in) :: particles
    type(cell_system_t), intent(in) :: cells
    type(profile_t), intent(inout), optional :: tz

    double precision :: te

    integer :: i, start, n
    integer :: cell_idx, count
    integer :: cell(3)
    double precision :: local_v(3), local_kin
    logical :: do_tz

    if (present(tz)) then
       do_tz = .true.
       if (.not. (allocated(tz% data) .and. allocated(tz% count))) error stop 'profile_t: data not allocated'
    else
       do_tz = .false.
    end if

    cell_idx = 1
    count = 0
    te = 0
    do cell_idx = 1, cells% N
       if (cells% cell_count(cell_idx) <= 1) cycle

       start = cells% cell_start(cell_idx)
       n = cells% cell_count(cell_idx)
       count = count + 1

       local_v = 0
       local_kin = 0
       do i = start, start + n - 1
          local_v = local_v + particles% vel(:, i)
       end do
       local_v = local_v / n
       do i = start, start + n - 1
          local_kin = local_kin + sum((particles% vel(:, i)-local_v)**2)
       end do
       local_kin = local_kin / dble(3*(n-1))
       te = te + local_kin

       if (do_tz) then
          cell = compact_h_to_p(cell_idx - 1, cells% M)
          call tz% bin(cells% origin(3) + (cell(3)+0.5d0)*cells% a, local_kin)
       end if

    end do

    te = te / count

  end function compute_temperature

  !! Compute density profile along z
  subroutine compute_rho(particles, rhoz)
    type(particle_system_t), intent(in) :: particles
    type(histogram_t), intent(inout) :: rhoz

    integer :: i

    if (.not. allocated(rhoz% data)) error stop 'histogram_t: data not allocated'

    do i = 1, particles% Nmax
       call rhoz% bin(particles% pos(3, i))
    end do

  end subroutine compute_rho
  
  subroutine compute_vx(particles, vx)
    type(particle_system_t), intent(in) :: particles
    type(profile_t), intent(inout) :: vx

    integer :: i

    if (.not. allocated(vx% data)) error stop 'histogram_t: data not allocated'

    do i = 1, particles% Nmax
       call vx% bin(particles% pos(3, i), particles% vel(1, i))
    end do

  end subroutine compute_vx

  !! Advance mpcd particles
  !!
  !! If the cell system has a wall in the z direction, a bounce-back collision is used.
subroutine mpcd_stream_zwall(particles, cells, dt,g)
    type(particle_system_t), intent(inout) :: particles
    type(cell_system_t), intent(in) :: cells
    double precision, intent(in) :: dt

    integer :: i
<<<<<<< HEAD
    double precision :: pos_min(3), pos_max(3), delta
	double precision, dimension(3), intent(in):: g
	double precision, dimension(3) :: old_pos, old_vel
    double precision :: t_c, t_b, t_ab
=======
    double precision :: pos_min(3), pos_max(3), delta, time

>>>>>>> bd205311
    pos_min = 0
    pos_max = cells% edges

    do i = 1, particles% Nmax
	   old_pos = particles% pos(:,i) 
	   old_vel = particles% vel(:,i)
       particles% pos(:,i) = particles% pos(:,i) + particles% vel(:,i)*dt + g*dt**2/2
       particles% pos(1,i) = modulo( particles% pos(1,i) , cells% edges(1) )
       particles% pos(2,i) = modulo( particles% pos(2,i) , cells% edges(2) )
       particles% vel(:,i) = particles% vel(:,i) + g*dt
       if (cells% has_walls) then
          if (particles% pos(3,i) < pos_min(3)) then
<<<<<<< HEAD
			if (g(3)<0) then
				t_c = (-old_vel(3) - sqrt(old_vel(3)**2 - 2*g(3)*old_pos(3)))/g(3)
				t_b = -2*(old_pos(3) + g(3)*t_c)/g(3)
				t_ab = modulo(t_b,dt-t_c)
				! bounce velocity
			    particles% vel(3,i) = -(old_vel(3) + g(3)*t_c) + g(3)*t_ab
			    particles% vel(2,i) = -particles% vel(2,i)
			    particles% vel(1,i) = -particles% vel(1,i)
				! bounce position
				particles% pos(3,i) = -(old_vel(3) + g(3)*t_c)*t_ab + g(3)*t_ab**2/2
				particles% pos(2,i) = old_pos(2) + old_vel(2)*t_c + particles% vel(2,i)*t_ab
				particles% pos(1,i) = old_pos(2) + old_vel(2)*t_c + particles% vel(1,i)*t_ab
             else if (g(3)>0) then
				t_c = (-old_vel(3) - sqrt(old_vel(3)**2 - 2*g(3)*old_pos(3)))/g(3)
				! bounce velocity
			    particles% vel(3,i) = -(old_vel(3) + g(3)*t_c) + g(3)*(dt - t_c)
			    particles% vel(2,i) = -particles% vel(2,i)
			    particles% vel(1,i) = -particles% vel(1,i)
				! bounce position
				particles% pos(3,i) = -(old_vel(3) + g(3)*t_c)*(dt - t_c) + g(3)*(dt - t_c)**2/2
				particles% pos(2,i) = old_pos(2) + old_vel(2)*t_c + particles% vel(2,i)*(dt-t_c)
				particles% pos(1,i) = old_pos(2) + old_vel(2)*t_c + particles% vel(1,i)*(dt-t_c)
			 else !no gravity in this direction
			    ! bounce velocity
				particles% vel(:,i) = -particles% vel(:,i)
				! bounce position
				t_c = abs(old_pos(3)/old_vel(3))
				particles% pos(:,i) = old_pos + old_vel*t_c + particles% vel(:,i)*(dt - t_c)
             end if 
=======
             ! bounce position
             delta = particles% pos(3,i) - pos_min(3)
             time = delta / particles% vel(3,i)
             particles% pos(:,i) = particles% pos(:,i) - particles% vel(:,i)*(2*time)
             ! bounce velocity
             particles% vel(:,i) = -particles% vel(:,i)
>>>>>>> bd205311
          else if (particles% pos(3,i) > pos_max(3)) then
			 if (g(3)>0) then
             t_c = (-old_vel(3) + sqrt(old_vel(3)**2 - 2*g(3)*(old_pos(3)-pos_max(3))))/g(3)
			 t_b = -2*(old_pos(3) + g(3)*t_c)/g(3)
		     t_ab =  modulo(t_b,dt-t_c)
		     ! bounce velocity
             particles% vel(3,i) = -(old_vel(3) + g(3)*t_c) + g(3)*(t_ab)
             particles% vel(2,i) = -particles% vel(2,i)
			 particles% vel(1,i) = -particles% vel(1,i)
			 ! bounce position
			 particles% pos(3,i) = pos_max(3) -(old_vel(3) + g(3)*t_c)*(t_ab) + g(3)*(t_ab)**2/2
			 particles% pos(2,i) = old_pos(2) + old_vel(2)*t_c + particles% vel(2,i)*t_ab
			 particles% pos(1,i) = old_pos(1) + old_vel(1)*t_c + particles% vel(1,i)*t_ab
             else if (g(3)<0) then
             t_c = (-old_vel(3) + sqrt(old_vel(3)**2 - 2*g(3)*(old_pos(3)-pos_max(3))))/g(3)
             ! bounce velocity
             particles% vel(3,i) = -(old_vel(3) + g(3)*t_c) + g(3)*(dt - t_c)
             particles% vel(2,i) = -particles% vel(2,i)
			 particles% vel(1,i) = -particles% vel(1,i)
             ! bounce position
<<<<<<< HEAD
			 particles% pos(3,i) = pos_max(3) -(old_vel(3) + g(3)*t_c)*(dt - t_c) + g(3)*(dt - t_c)**2/2
		     particles% pos(2,i) = old_pos(2) + old_vel(2)*t_c + particles% vel(2,i)*(dt - t_c)
		     particles% pos(1,i) = old_pos(1) + old_vel(2)*t_c + particles% vel(1,i)*(dt - t_c)
             else ! no gravity in this direction
=======
             delta = particles% pos(3,i) - pos_max(3)
             time = delta / particles% vel(3,i)
             particles% pos(:,i) = particles% pos(:,i) - particles% vel(:,i)*(2*time)
>>>>>>> bd205311
             ! bounce velocity
             particles% vel(:,i) = -particles% vel(:,i)
             ! particle position
             t_c = abs((pos_max(3) - old_pos(3))/old_vel(3)) 
             particles% pos(:,i) = old_pos + old_vel*t_c + particles% vel(:,i)*(dt - t_c)
             end if
          end if
       else
          particles% pos(3,i) = modulo( particles% pos(3,i) , cells% edges(3) )
       end if
    end do

  end subroutine mpcd_stream_zwall

  subroutine mpcd_stream_periodic(particles, cells, dt)
    type(particle_system_t), intent(inout) :: particles
    type(cell_system_t), intent(in) :: cells
    double precision, intent(in) :: dt

    integer :: i, jump(3)
    double precision :: edges(3)

    edges = cells% edges

    do i = 1, particles% Nmax
       particles% pos(:,i) = particles% pos(:,i) + particles% vel(:,i)*dt
       jump = floor(particles% pos(:,i) / edges)
       particles% image(:,i) = particles% image(:,i) + jump
       particles% pos(:,i) = particles% pos(:,i) - jump * edges
    end do

  end subroutine mpcd_stream_periodic

end module mpcd<|MERGE_RESOLUTION|>--- conflicted
+++ resolved
@@ -239,106 +239,88 @@
   !! Advance mpcd particles
   !!
   !! If the cell system has a wall in the z direction, a bounce-back collision is used.
-subroutine mpcd_stream_zwall(particles, cells, dt,g)
+  subroutine mpcd_stream_zwall(particles, cells, dt,g)
     type(particle_system_t), intent(inout) :: particles
     type(cell_system_t), intent(in) :: cells
     double precision, intent(in) :: dt
 
     integer :: i
-<<<<<<< HEAD
     double precision :: pos_min(3), pos_max(3), delta
-	double precision, dimension(3), intent(in):: g
-	double precision, dimension(3) :: old_pos, old_vel
+    double precision, dimension(3), intent(in):: g
+    double precision, dimension(3) :: old_pos, old_vel
     double precision :: t_c, t_b, t_ab
-=======
-    double precision :: pos_min(3), pos_max(3), delta, time
-
->>>>>>> bd205311
+    double precision :: time
+
     pos_min = 0
     pos_max = cells% edges
 
     do i = 1, particles% Nmax
-	   old_pos = particles% pos(:,i) 
-	   old_vel = particles% vel(:,i)
+       old_pos = particles% pos(:,i) 
+       old_vel = particles% vel(:,i)
        particles% pos(:,i) = particles% pos(:,i) + particles% vel(:,i)*dt + g*dt**2/2
        particles% pos(1,i) = modulo( particles% pos(1,i) , cells% edges(1) )
        particles% pos(2,i) = modulo( particles% pos(2,i) , cells% edges(2) )
        particles% vel(:,i) = particles% vel(:,i) + g*dt
        if (cells% has_walls) then
           if (particles% pos(3,i) < pos_min(3)) then
-<<<<<<< HEAD
-			if (g(3)<0) then
-				t_c = (-old_vel(3) - sqrt(old_vel(3)**2 - 2*g(3)*old_pos(3)))/g(3)
-				t_b = -2*(old_pos(3) + g(3)*t_c)/g(3)
-				t_ab = modulo(t_b,dt-t_c)
-				! bounce velocity
-			    particles% vel(3,i) = -(old_vel(3) + g(3)*t_c) + g(3)*t_ab
-			    particles% vel(2,i) = -particles% vel(2,i)
-			    particles% vel(1,i) = -particles% vel(1,i)
-				! bounce position
-				particles% pos(3,i) = -(old_vel(3) + g(3)*t_c)*t_ab + g(3)*t_ab**2/2
-				particles% pos(2,i) = old_pos(2) + old_vel(2)*t_c + particles% vel(2,i)*t_ab
-				particles% pos(1,i) = old_pos(2) + old_vel(2)*t_c + particles% vel(1,i)*t_ab
+             if (g(3)<0) then
+                t_c = (-old_vel(3) - sqrt(old_vel(3)**2 - 2*g(3)*old_pos(3)))/g(3)
+                t_b = -2*(old_pos(3) + g(3)*t_c)/g(3)
+                t_ab = modulo(t_b,dt-t_c)
+                ! bounce velocity
+                particles% vel(3,i) = -(old_vel(3) + g(3)*t_c) + g(3)*t_ab
+                particles% vel(2,i) = -particles% vel(2,i)
+                particles% vel(1,i) = -particles% vel(1,i)
+                ! bounce position
+                particles% pos(3,i) = -(old_vel(3) + g(3)*t_c)*t_ab + g(3)*t_ab**2/2
+                particles% pos(2,i) = old_pos(2) + old_vel(2)*t_c + particles% vel(2,i)*t_ab
+                particles% pos(1,i) = old_pos(2) + old_vel(2)*t_c + particles% vel(1,i)*t_ab
              else if (g(3)>0) then
-				t_c = (-old_vel(3) - sqrt(old_vel(3)**2 - 2*g(3)*old_pos(3)))/g(3)
-				! bounce velocity
-			    particles% vel(3,i) = -(old_vel(3) + g(3)*t_c) + g(3)*(dt - t_c)
-			    particles% vel(2,i) = -particles% vel(2,i)
-			    particles% vel(1,i) = -particles% vel(1,i)
-				! bounce position
-				particles% pos(3,i) = -(old_vel(3) + g(3)*t_c)*(dt - t_c) + g(3)*(dt - t_c)**2/2
-				particles% pos(2,i) = old_pos(2) + old_vel(2)*t_c + particles% vel(2,i)*(dt-t_c)
-				particles% pos(1,i) = old_pos(2) + old_vel(2)*t_c + particles% vel(1,i)*(dt-t_c)
-			 else !no gravity in this direction
-			    ! bounce velocity
-				particles% vel(:,i) = -particles% vel(:,i)
-				! bounce position
-				t_c = abs(old_pos(3)/old_vel(3))
-				particles% pos(:,i) = old_pos + old_vel*t_c + particles% vel(:,i)*(dt - t_c)
-             end if 
-=======
-             ! bounce position
-             delta = particles% pos(3,i) - pos_min(3)
-             time = delta / particles% vel(3,i)
-             particles% pos(:,i) = particles% pos(:,i) - particles% vel(:,i)*(2*time)
-             ! bounce velocity
-             particles% vel(:,i) = -particles% vel(:,i)
->>>>>>> bd205311
+                t_c = (-old_vel(3) - sqrt(old_vel(3)**2 - 2*g(3)*old_pos(3)))/g(3)
+                ! bounce velocity
+                particles% vel(3,i) = -(old_vel(3) + g(3)*t_c) + g(3)*(dt - t_c)
+                particles% vel(2,i) = -particles% vel(2,i)
+                particles% vel(1,i) = -particles% vel(1,i)
+                ! bounce position
+                particles% pos(3,i) = -(old_vel(3) + g(3)*t_c)*(dt - t_c) + g(3)*(dt - t_c)**2/2
+                particles% pos(2,i) = old_pos(2) + old_vel(2)*t_c + particles% vel(2,i)*(dt-t_c)
+                particles% pos(1,i) = old_pos(2) + old_vel(2)*t_c + particles% vel(1,i)*(dt-t_c)
+             else !no gravity in this direction
+                ! bounce velocity
+                particles% vel(:,i) = -particles% vel(:,i)
+                ! bounce position
+                t_c = abs(old_pos(3)/old_vel(3))
+                particles% pos(:,i) = old_pos + old_vel*t_c + particles% vel(:,i)*(dt - t_c)
+             end if
           else if (particles% pos(3,i) > pos_max(3)) then
-			 if (g(3)>0) then
-             t_c = (-old_vel(3) + sqrt(old_vel(3)**2 - 2*g(3)*(old_pos(3)-pos_max(3))))/g(3)
-			 t_b = -2*(old_pos(3) + g(3)*t_c)/g(3)
-		     t_ab =  modulo(t_b,dt-t_c)
-		     ! bounce velocity
-             particles% vel(3,i) = -(old_vel(3) + g(3)*t_c) + g(3)*(t_ab)
-             particles% vel(2,i) = -particles% vel(2,i)
-			 particles% vel(1,i) = -particles% vel(1,i)
-			 ! bounce position
-			 particles% pos(3,i) = pos_max(3) -(old_vel(3) + g(3)*t_c)*(t_ab) + g(3)*(t_ab)**2/2
-			 particles% pos(2,i) = old_pos(2) + old_vel(2)*t_c + particles% vel(2,i)*t_ab
-			 particles% pos(1,i) = old_pos(1) + old_vel(1)*t_c + particles% vel(1,i)*t_ab
+             if (g(3)>0) then
+                t_c = (-old_vel(3) + sqrt(old_vel(3)**2 - 2*g(3)*(old_pos(3)-pos_max(3))))/g(3)
+                t_b = -2*(old_pos(3) + g(3)*t_c)/g(3)
+                t_ab =  modulo(t_b,dt-t_c)
+                ! bounce velocity
+                particles% vel(3,i) = -(old_vel(3) + g(3)*t_c) + g(3)*(t_ab)
+                particles% vel(2,i) = -particles% vel(2,i)
+                particles% vel(1,i) = -particles% vel(1,i)
+                ! bounce position
+                particles% pos(3,i) = pos_max(3) -(old_vel(3) + g(3)*t_c)*(t_ab) + g(3)*(t_ab)**2/2
+                particles% pos(2,i) = old_pos(2) + old_vel(2)*t_c + particles% vel(2,i)*t_ab
+                particles% pos(1,i) = old_pos(1) + old_vel(1)*t_c + particles% vel(1,i)*t_ab
              else if (g(3)<0) then
-             t_c = (-old_vel(3) + sqrt(old_vel(3)**2 - 2*g(3)*(old_pos(3)-pos_max(3))))/g(3)
-             ! bounce velocity
-             particles% vel(3,i) = -(old_vel(3) + g(3)*t_c) + g(3)*(dt - t_c)
-             particles% vel(2,i) = -particles% vel(2,i)
-			 particles% vel(1,i) = -particles% vel(1,i)
-             ! bounce position
-<<<<<<< HEAD
-			 particles% pos(3,i) = pos_max(3) -(old_vel(3) + g(3)*t_c)*(dt - t_c) + g(3)*(dt - t_c)**2/2
-		     particles% pos(2,i) = old_pos(2) + old_vel(2)*t_c + particles% vel(2,i)*(dt - t_c)
-		     particles% pos(1,i) = old_pos(1) + old_vel(2)*t_c + particles% vel(1,i)*(dt - t_c)
+                t_c = (-old_vel(3) + sqrt(old_vel(3)**2 - 2*g(3)*(old_pos(3)-pos_max(3))))/g(3)
+                ! bounce velocity
+                particles% vel(3,i) = -(old_vel(3) + g(3)*t_c) + g(3)*(dt - t_c)
+                particles% vel(2,i) = -particles% vel(2,i)
+                particles% vel(1,i) = -particles% vel(1,i)
+                ! bounce position
+                particles% pos(3,i) = pos_max(3) -(old_vel(3) + g(3)*t_c)*(dt - t_c) + g(3)*(dt - t_c)**2/2
+                particles% pos(2,i) = old_pos(2) + old_vel(2)*t_c + particles% vel(2,i)*(dt - t_c)
+                particles% pos(1,i) = old_pos(1) + old_vel(2)*t_c + particles% vel(1,i)*(dt - t_c)
              else ! no gravity in this direction
-=======
-             delta = particles% pos(3,i) - pos_max(3)
-             time = delta / particles% vel(3,i)
-             particles% pos(:,i) = particles% pos(:,i) - particles% vel(:,i)*(2*time)
->>>>>>> bd205311
-             ! bounce velocity
-             particles% vel(:,i) = -particles% vel(:,i)
-             ! particle position
-             t_c = abs((pos_max(3) - old_pos(3))/old_vel(3)) 
-             particles% pos(:,i) = old_pos + old_vel*t_c + particles% vel(:,i)*(dt - t_c)
+                ! bounce velocity
+                particles% vel(:,i) = -particles% vel(:,i)
+                ! particle position
+                t_c = abs((pos_max(3) - old_pos(3))/old_vel(3)) 
+                particles% pos(:,i) = old_pos + old_vel*t_c + particles% vel(:,i)*(dt - t_c)
              end if
           end if
        else
