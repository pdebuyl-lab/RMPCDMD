--- conflicted
+++ resolved
@@ -1,13 +1,7 @@
 
-<<<<<<< HEAD
-! The module LJ serves to describe the Lennard-Jones interaction potential and
-! provides routines for the computation of the forces and potential energy, with
-! and without smoothing.
-=======
 !> The module LJ serves to describe the Lennard-Jones interaction potential and
 !! provides routines for the computation of the forces and potential energy, with
 !! and without smoothing.
->>>>>>> 7196493b
 
 module LJ
   
