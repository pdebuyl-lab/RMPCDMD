
!> This module holds the variable to embed molecular dynamics particles (called "atoms" in this program) in a MPCD solvent.
!!
!! A number of global variables are defined in this module.
module MD
  use mtprng
  use group
  use sys
  use LJ
  use MPCD
  use reaction
  use HDF5
  implicit none

  !> Maximum number of solvent neighbours to each atom.
  integer, parameter :: max_neigh=32768 !8192

  !> Information about the "atoms" system (N, ...).
  type(sys_t) :: at_sys

  !> Number of atomic groups in the system.
  integer :: N_groups
  !> List of atomic groups in the system.
  type(group_t), allocatable :: group_list(:)
  
  double precision, allocatable :: at_r(:,:), at_r_old(:,:), at_v(:,:)
  double precision, allocatable, target :: at_f1(:,:), at_f2(:,:)
  double precision, pointer :: at_f(:,:), at_f_old(:,:), at_f_temp(:,:)
  double precision, allocatable :: at_r_neigh(:,:)
  integer, allocatable :: at_jumps(:,:)
  integer, allocatable :: at_neigh_list(:,:)
  integer, allocatable :: at_species(:)

  !> A reverse lookup list: for each solvent particle, a list of neighbouring atoms.
  integer, allocatable :: so_neigh_list(:,:)

  !> The timestep for the molecular dynamics integrator.
  double precision :: DT

  integer, allocatable :: reac_table(:,:)
  integer, allocatable :: reac_product(:,:)
  double precision, allocatable :: reac_rates(:,:)
  double precision :: excess, max_d
  type(reac_t), allocatable :: at_so_reac(:,:)
  logical(kind=1), allocatable :: so_do_reac(:)
  
  double precision :: h


contains


  !> Allocates arrays for the atom system.
  !! Should be called after configuration of at_sys and so_sys.
  subroutine config_MD
    implicit none

    integer :: i,j
    
    allocate(at_r(3,at_sys%N_max))
    allocate(at_r_old(3,at_sys%N_max))
    allocate(at_v(3,at_sys%N_max))
    allocate(at_f1(3,at_sys%N_max))
    allocate(at_f2(3,at_sys%N_max))
    allocate(at_r_neigh(3,at_sys%N_max))
    allocate(at_jumps(3,at_sys%N_max))
    allocate(at_species(at_sys%N_max))

    allocate(at_neigh_list(0:max_neigh, at_sys%N_max))

    allocate(so_neigh_list(0:16, so_sys%N_max) )
    allocate(so_do_reac( so_sys % N_max ) )
    allocate(at_so_reac( at_sys % N_species , so_sys % N_species ) )

    j=1
    do i=1,at_sys%N_species
       at_species(j:j-1+at_sys%N(i)) = i
       j = j+at_sys%N(i)
    end do

  end subroutine config_MD

  !> Sets the species for an atom group.
  !! @param g_var A group_t variable.
  subroutine config_atom_group(g_var)
    implicit none
    type(group_t), intent(in) :: g_var
    
    integer :: i

    do i=g_var%istart, g_var%istart + g_var%N - 1
       at_species(i) = g_var % species1
    end do
    
  end subroutine config_atom_group

  !> Sets the species for a dimer group.
  !! @param g_var A group_t variable.
  subroutine config_dimer_group(g_var)
    implicit none
    type(group_t), intent(in) :: g_var

    at_species(g_var%istart) = g_var % species1
    at_species(g_var%istart+1) = g_var % species2
    
  end subroutine config_dimer_group

  !> Places all atoms at random in the simulation box while avoiding overlapping.
  subroutine init_atoms_random
    
    double precision :: x(3), dsqr
    integer :: i,j, iter
    logical :: too_close
    
    i=1
    iter=1
    do while (.true.)
       iter=iter+1
       x(1) = mtprng_rand_real1(ran_state) ; x(2) = mtprng_rand_real1(ran_state) ; x(3) = mtprng_rand_real1(ran_state) ;
       at_r(:,i) = x*L
       too_close = .false.
       do j=1,i-1
          call rel_pos(at_r(:,i),at_r(:,j), L, x)
          dsqr = sum( x**2 )
          if (dsqr .lt. at_at%cut(at_species(j),at_species(i))**2) then
             too_close = .true.
             exit
          end if
       end do
       if (.not.too_close) then
          i=i+1
       end if
       if (i>at_sys%N(0)) exit
       if (iter>100*at_sys%N(0)) then
          write(*,*) 'tried to place atoms more than', 100*at_sys%N(0), 'times'
          write(*,*) 'failed to place all atoms'
          stop
       end if
    end do
    at_v = 0.d0

  end subroutine init_atoms_random

  !> Fills a simulation box with the solvent at the given temperature, but with a flat velocity profile.
  !! @param temperature The temperature for the solvent.
  subroutine fill_with_solvent(temperature)
    double precision, intent(in) :: temperature
    integer :: i, j, iter
    double precision :: x(3), dsqr, t_factor
    logical :: too_close
    double precision :: tot_m, tot_v(3)

    t_factor = sqrt(3.d0*temperature)
    tot_m = 0.d0
    tot_v = 0.d0

    i=1
    iter=1
    do while (.true.)
       iter = iter+1
       x(1) = mtprng_rand_real1(ran_state) ; x(2) = mtprng_rand_real1(ran_state) ;  x(3) = mtprng_rand_real1(ran_state) ;
       so_r(:,i) = x*L
       too_close = .false.
       do j=1,at_sys%N(0)
          call rel_pos(so_r(:,i), at_r(:,j), L, x)
          dsqr = sum( x**2 )
          if (dsqr .lt. 2.d0**(1.d0/3.d0)*at_so%sig( at_species(j) , so_species(i) )**2 ) then
             too_close = .true.
             exit
          end if
       end do
       if (.not. too_close) then
          x(1) = mtprng_rand_real1(ran_state) ; x(2) = mtprng_rand_real1(ran_state) ;  x(3) = mtprng_rand_real1(ran_state) ;
          x = x-0.5d0
          so_v(:,i) = x*2.d0 * t_factor/sqrt(so_sys%mass(so_species(i)))
          tot_m = tot_m + so_sys%mass(so_species(i))
          tot_v = tot_v + so_sys%mass(so_species(i)) * so_v(:,i)
          i=i+1
       end if
       if (i>so_sys%N(0)) exit
       if (iter>100*so_sys%N(0)) then
          write(*,*) 'tried to place solvent particles more than', 100*so_sys%N(0), 'times'
          write(*,*) 'failed to place all solvent particle'
          stop
       end if
    end do
    tot_v = tot_v / tot_m
    do i=1,so_sys%N(0)
       so_v(:,i) = so_v(:,i) - tot_v
    end do
    
  end subroutine fill_with_solvent

  subroutine init_atoms(CF)
    use ParseText
    implicit none
    type(PTo), intent(in) :: CF

    character(len=24) :: at_init_mode

    at_init_mode = PTread_s(CF,'atinit')

    if (at_init_mode.eq.'center') then
       if (at_sys%N(0).eq.1) then
          at_r(:,1) = L/2.d0
          at_v(:,1) = 0.d0
       else
          write(*,*) 'too many atoms for center init mode, stopping'
          stop
       end if
    else if (at_init_mode.eq.'random') then
       call init_atoms_random
    else
       write(*,*) 'unknown atinit mode ', at_init_mode, ' stopping'
       stop
    end if

  end subroutine init_atoms

  subroutine make_neigh_list

    integer :: at_i, i, part
    integer :: ci, cj, ck, mi, mj, mk
    integer :: Si, Sj, Sk
    integer :: extent
    double precision :: dist_sqr, neigh_sqr, x(3)

    is_MD = .false.

    do i=1,so_sys%N(0)
       N_MD(i) = max_d/(sqrt(sum(so_v(:,i)**2))*DT)
    end do

    N_MD_max = minval(N_MD(1:so_sys%N(0)))
    
    at_neigh_list = 0
    so_neigh_list = 0

    do at_i=1,at_sys%N(0)
       
       extent = ceiling( maxval(at_so%neigh(at_species(at_i),:) ) * oo_a )

       Si = floor( (at_r(1,at_i)-shift(1)) * oo_a ) + 1
       Sj = floor( (at_r(2,at_i)-shift(2)) * oo_a ) + 1
       Sk = floor( (at_r(3,at_i)-shift(3)) * oo_a ) + 1
       do ck= Sk - extent, Sk + extent
          do cj = Sj - extent, Sj + extent
             do ci = Si - extent, Si + extent
                mi = modulo(ci-1,N_cells(1)) + 1 ; mj = modulo(cj-1,N_cells(2)) + 1 ; mk = modulo(ck-1,N_cells(3)) + 1 ; 
                do i=1,par_list(0,mi,mj,mk)
                   call rel_pos(so_r(:,par_list(i,mi,mj,mk)) , at_r(:,at_i) , L, x)
                   dist_sqr = sum( x**2 )
                   neigh_sqr = at_so%neigh( at_species(at_i), so_species(par_list(i,mi,mj,mk)))**2
                   if ( dist_sqr .le. neigh_sqr ) then
                      at_neigh_list(0,at_i) = at_neigh_list(0,at_i) + 1
                      if (at_neigh_list(0,at_i) > max_neigh) then
                         write(*,*) 'too many neighbours for atom',at_i
                         stop
                      end if
                      at_neigh_list(at_neigh_list(0,at_i),at_i) = par_list(i,mi,mj,mk)
                      part = par_list(i,mi,mj,mk)
                      so_neigh_list(0,part) = so_neigh_list(0,part) + 1
                      if ( so_neigh_list(0,part) > 16 ) stop 'too many neighbours for solvent'
                      so_neigh_list(so_neigh_list(0,part),part) = at_i
                      is_MD(par_list(i,mi,mj,mk)) = .true.
                   end if
                end do
             end do
          end do
       end do
    end do

    so_r_neigh = so_r
    at_r_neigh = at_r

  end subroutine make_neigh_list

  subroutine compute_f
    implicit none

    integer :: at_i, at_j, j, part, at_si, at_g, at_h, at_j_1
    double precision :: x(3), dist_sqr, LJcut_sqr, LJsig, f_var(3)
    double precision :: dist_min, at_dist_min
    
    so_f_temp => so_f
    so_f => so_f_old
    so_f_old => so_f_temp
    
    at_f_temp => at_f
    at_f => at_f_old
    at_f_old => at_f_temp

    so_f = 0.d0
    at_f = 0.d0

    dist_min = ( L(1) + L(2) + L(3) ) **2

    do at_i=1,at_sys%N(0)
       at_si = at_species(at_i)

       do j=1, at_neigh_list(0,at_i)
          part = at_neigh_list(j, at_i)
          call rel_pos(so_r(:,part), at_r(:,at_i), L, x)
          dist_sqr = sum( x**2 )
          if (dist_sqr < dist_min) dist_min=dist_sqr
          if ( dist_sqr .le. at_so%cut(at_si, so_species(part))**2 ) then
             if (at_so%smooth(at_si,so_species(part))) then
                f_var = LJ_force_smooth_or( &
                at_so%eps( at_si,so_species(part) ), at_so%sig(at_si,so_species(part)), &
                at_so%V_c( at_si,so_species(part) ), &
                dist_sqr, at_so%cut(at_si,so_species(part)), h ) * x
             else
                f_var = LJ_force_or(at_so%eps( at_si,so_species(part) ), at_so%sig(at_si,so_species(part)), dist_sqr) * x
             end if
             so_f(:,part) = so_f(:,part) + f_var
             at_f(:,at_i) = at_f(:,at_i) - f_var
          end if
       end do
    end do

    at_dist_min = ( L(1) + L(2) + L(3) ) **2

    do at_g = 1, N_groups
       
       if (group_list(at_g)%g_type .eq. ELAST_G) then
          call compute_f_elast(at_g)
       end if

       do at_h = at_g, N_groups
          
          if ( (at_g.eq.at_h) .and. (group_list(at_g) % g_type .ne. ATOM_G) ) cycle

          do at_i = group_list(at_g) % istart, group_list(at_g) % istart + group_list(at_g) % N - 1
             if (at_g .eq. at_h) then
                at_j_1 = at_i+1
             else
                at_j_1 = group_list(at_h) % istart
             end if
             do at_j = at_j_1, group_list(at_h) % istart + group_list(at_h) % N - 1

                call rel_pos(at_r(:,at_i), at_r(:,at_j), L, x)
                LJsig = at_at%sig( at_species(at_i), at_species(at_j) )
                LJcut_sqr = at_at%cut( at_species(at_i), at_species(at_j) )**2
                dist_sqr = sum( x**2 )
                if (dist_sqr .lt. at_dist_min) at_dist_min = dist_sqr
                if ( dist_sqr .le. LJcut_sqr ) then
                   if (at_at%smooth(at_species(at_i), at_species(at_j))) then
                      f_var = LJ_force_smooth_or( &
                           at_at%eps( at_species(at_i),at_species(at_j) ) , LJsig, &
                           at_at%V_c( at_species(at_i),at_species(at_j) ), dist_sqr, &
                           at_at%cut(at_species(at_i),at_species(at_j)), h) * x
                   else
                      f_var = LJ_force_or(at_at%eps( at_species(at_i),at_species(at_j) ) , LJsig, dist_sqr) * x
                   end if
                   at_f(:, at_i) = at_f(:,at_i) + f_var
                   at_f(:, at_j) = at_f(:,at_j) - f_var
                end if
             end do
          end do
       end do
    end do

  end subroutine compute_f

  subroutine MD_step1

    integer :: at_i, i

    do i=1,so_sys%N(0)
       if (is_MD(i)) so_r(:,i) = so_r(:,i) + so_v(:,i) * DT + so_f(:,i) * DT**2 * 0.5d0 * so_sys % oo_mass(so_species(i))
    end do
    do at_i=1,at_sys%N(0)
       at_r(:,at_i) = at_r(:,at_i) + at_v(:,at_i) * DT + at_f(:,at_i) * DT**2 * 0.5d0 * at_sys % oo_mass( at_species(at_i) )
    end do
    
  end subroutine MD_step1

  subroutine MD_step2

    integer :: at_i, i

    do i=1,so_sys%N(0)
       if (is_MD(i)) so_v(:,i) = so_v(:,i) + 0.5d0 * DT * (so_f(:,i) + so_f_old(:,i)) * so_sys % oo_mass( so_species(i) )
    end do

    do at_i=1, at_sys%N(0)
       at_v(:,at_i) = at_v(:,at_i) + 0.5d0 * DT * (at_f(:,at_i) + at_f_old(:,at_i) ) * at_sys % oo_mass( at_species(at_i) )
    end do

  end subroutine MD_step2

  subroutine compute_tot_mom_energy(file_unit, at_sol_en, at_at_en, sol_kin, at_kin, energy, total_v)
    integer, intent(in) :: file_unit
    double precision, intent(out) :: at_sol_en, at_at_en, sol_kin, at_kin, energy, total_v(3)
    double precision :: mom(3), at_mom(3), mass, at_mass

    integer :: at_i, at_j, j, part, at_si
    integer :: at_g, at_h, at_j_1
    double precision :: LJcut_sqr, LJsig, x(3), dist_sqr

    at_sol_en = 0.d0 ; at_at_en = 0.d0 ; sol_kin = 0.d0 ; at_kin = 0.d0
    mom = 0.d0 ; at_mom = 0.d0 ; mass = 0.d0 ; at_mass = 0.d0

    do at_i=1,at_sys%N(0)
       do j=1, at_neigh_list(0,at_i)
          part = at_neigh_list(j, at_i)
          LJsig = at_so%sig( at_species( at_i ) , so_species(part) )
          LJcut_sqr = at_so%cut( at_species(at_i), so_species(part) )**2
          call rel_pos(so_r(:,part), at_r(:,at_i), L, x)
          dist_sqr = sum( x**2 )
          if ( dist_sqr .le. LJcut_sqr ) then
             if (at_so%smooth(at_species(at_i),so_species(part))) then
                at_sol_en = at_sol_en + LJ_V_smooth( &
                     at_so%eps( at_species(at_i), so_species(part)) , &
                     LJsig, &
                     at_so%V_c( at_species(at_i), so_species(part)) , &
                     dist_sqr , at_so%cut( at_species(at_i), so_species(part) ), h)
             else
                at_sol_en = at_sol_en + LJ_V( at_so%eps( at_species(at_i), so_species(part)) , LJsig, at_so%V_c( at_species(at_i), so_species(part)), dist_sqr )
             end if
          end if
       end do
    end do

    do part=1,so_sys%N(0)
       sol_kin = sol_kin + 0.5d0 * so_sys%mass( so_species(part) ) * sum( so_v(:,part)**2 )
       mass = mass + so_sys%mass(so_species(part))
       mom = mom + so_sys%mass(so_species(part)) * so_v(:,part)
    end do

    do at_g = 1, N_groups

       if (group_list(at_g)%g_type .eq. ELAST_G) then
          at_at_en = at_at_en + compute_pot_elast(at_g)
       end if

       do at_h = at_g, N_groups

          if ( (at_g.eq.at_h) .and. (group_list(at_g) % g_type .ne. ATOM_G) ) cycle
    
          do at_i = group_list(at_g) % istart, group_list(at_g) % istart + group_list(at_g) % N - 1
             if (at_g .eq. at_h) then
                at_j_1 = at_i+1
             else
                at_j_1 = group_list(at_h) % istart
             end if
             do at_j = at_j_1, group_list(at_h) % istart + group_list(at_h) % N - 1
                call rel_pos( at_r(:,at_i), at_r(:,at_j), L, x)
                LJsig = at_at%sig( at_species(at_i),  at_species(at_j) )
                LJcut_sqr = at_at%cut( at_species(at_i),  at_species(at_j) )**2
                dist_sqr = sum( x**2 )
                if ( dist_sqr .le. LJcut_sqr ) then
                   if (at_at%smooth(at_species(at_i),at_species(at_j))) then
                      at_at_en = at_at_en + LJ_V_smooth( &
                           at_at%eps( at_species(at_i), at_species(at_j) ) , &
                           LJsig, at_at%V_c( at_species(at_i), at_species(at_j) ), &
                           dist_sqr , at_at%cut( at_species(at_i),  at_species(at_j) ) , h)
                   else
                      at_at_en = at_at_en + LJ_V(at_at%eps( at_species(at_i), at_species(at_j) ) , LJsig, at_at%V_c( at_species(at_i), at_species(at_j) ), dist_sqr )
                   end if
                end if
             end do
          end do
    
       end do
       
    end do

    do at_i = 1,at_sys%N(0)
       at_si = at_species(at_i)
       at_kin = at_kin + 0.5d0 * at_sys%mass( at_si ) * sum( at_v(:,at_i)**2 )
       at_mass = at_mass + at_sys%mass( at_si )
       at_mom = at_mom + at_sys%mass( at_si ) * at_v(:,at_i)
    end do

    excess = 0.d0
    do j=1, so_sys % N_species
       excess = excess + u_int(j)*so_sys % N(j)
    end do
    
    if (file_unit > 0) write(file_unit,'(7e30.20)') at_sol_en, at_at_en, sol_kin, at_kin, &
         excess, at_sol_en+at_at_en+sol_kin+at_kin, at_sol_en+at_at_en+sol_kin+at_kin+excess
    energy = at_sol_en+at_at_en+sol_kin+at_kin+excess
    total_v = (mom + at_mom) / (mass + at_mass)

  end subroutine compute_tot_mom_energy

  subroutine rel_pos(r1, r2, Lvar, rvar)
    double precision, intent(in) :: r1(3), r2(3), Lvar(3)
    double precision, intent(out) :: rvar(3)

    integer :: dim

    rvar = r1-r2
    do dim=1,3
       if ( rvar(dim) < -0.5d0*Lvar(dim) ) then
          rvar(dim) = rvar(dim) + Lvar(dim)
       else if ( rvar(dim) > 0.5d0*Lvar(dim) ) then
          rvar(dim) = rvar(dim) - Lvar(dim)
       end if
    end do

  end subroutine rel_pos

  subroutine config_reac_MD(CF)
    use sys
    use ParseText
    implicit none
    type(PTo), intent(in) :: CF
    character(len=14) :: temp_name
    integer :: i

    allocate(reac_table(at_sys%N_species,so_sys%N_species))
    allocate(reac_product(at_sys%N_species,so_sys%N_species))
    allocate(reac_rates(at_sys%N_species,so_sys%N_species))

    reac_table = 0
    reac_product = 0
    reac_rates = 0.d0

    do i=1,at_sys%N_species
       write(temp_name,'(a10,i02.2)') 'reac_table', i
       reac_table(i,:) = PTread_ivec(CF,trim(temp_name),so_sys%N_species)
       write(temp_name,'(a12,i02.2)') 'reac_product', i
       reac_product(i,:) = PTread_ivec(CF,trim(temp_name),so_sys%N_species)
       write(temp_name,'(a10,i02.2)') 'reac_rates', i
       reac_rates(i,:) = PTread_dvec(CF,trim(temp_name),so_sys%N_species)
    end do
    
  end subroutine config_reac_MD

  subroutine reac_MD_do(at_i, part, delta_U)
    implicit none
    integer, intent(in) :: at_i, part
    double precision, intent(out) :: delta_U

    double precision :: LJsig, dist_sqr, x(3)

    call rel_pos(at_r(:,at_i),so_r(:,part),L,x)
    dist_sqr = sum(x**2)

    if (dist_sqr .le. at_so%cut(at_species(at_i),so_species(part))**2) then

       delta_U = 0.d0
       
       LJsig = at_so%sig(at_species(at_i),so_species(part))
       if (dist_sqr .le. at_so%cut(at_species(at_i),so_species(part))**2) then
          delta_U = delta_U + 4.d0 * at_so%eps( at_species(at_i), so_species(part)) * &
               ( (LJsig**2/dist_sqr)**6 - (LJsig**2/dist_sqr)**3 + 0.25d0 )
       end if
       delta_U = delta_U + u_int(so_species(part))
       so_sys%N(so_species(part)) = so_sys%N(so_species(part)) - 1
       
       so_species(part) = reac_product(at_species(at_i),so_species(part))
       
       LJsig = at_so%sig(at_species(at_i),so_species(part))
       if (dist_sqr .le. at_so%cut(at_species(at_i),so_species(part))**2) then
          delta_U = delta_U - 4.d0 * at_so%eps( at_species(at_i), so_species(part)) * &
               ( (LJsig**2/dist_sqr)**6 - (LJsig**2/dist_sqr)**3 + 0.25d0 )
       end if
       delta_U = delta_U + u_int(so_species(part))
       so_sys%N(so_species(part)) = so_sys%N(so_species(part)) + 1
       
       excess = excess + delta_U

    end if

  end subroutine reac_MD_do

  subroutine config_elast_group(g_var)
    use ParseText
    type(group_t), intent(inout) :: g_var

    integer :: i, g_n
    
    i = g_var % istart
    g_n = g_var % N
    at_species(i:i+g_n/2-1) = g_var % species1
    at_species(i+g_n/2:i+g_n-1) = g_var % species2

  end subroutine config_elast_group

  subroutine config_elast_group2(g_var)
    use ParseText
    type(group_t), intent(inout) :: g_var

    integer :: i,j, N_link, i_link
    double precision, allocatable :: dist_table(:,:) 
    double precision :: x(3)
    

    allocate(dist_table(g_var%N,g_var%N))

    do i=1,g_var%N
       do j=i+1,g_var%N
          call rel_pos(at_r(:,g_var%istart+i-1),at_r(:,g_var%istart+j-1),L,x)
          dist_table(i,j) = sqrt(sum( x**2 ))
          dist_table(j,i) = dist_table(i,j)
       end do
    end do

    N_link = 0
    do i=1,g_var%N
       do j=i+1,g_var%N
          if (dist_table(j,i) .le. g_var%elast_rmax) then
             N_link = N_link + 1
          end if
       end do
    end do

    if (N_link .eq. 0) then
       stop 'elast group with 0 links, stopping.'
    end if

    g_var%nlink = N_link

    allocate(g_var%index(2,N_link))
    allocate(g_var%r0(N_link))
    i_link = 1
    do i=1,g_var%N
       do j=i+1,g_var%N
          if (dist_table(j,i) .le. g_var%elast_rmax) then
             g_var%index(1,i_link) = g_var%istart+i-1
             g_var%index(2,i_link) = g_var%istart+j-1
             g_var%r0(i_link) = dist_table(j,i)
             i_link = i_link + 1
          end if
       end do
    end do

    deallocate(dist_table)

  end subroutine config_elast_group2

  subroutine compute_f_elast(g_i)
    integer, intent(in) :: g_i

    integer :: i, part1, part2
    double precision :: r, f(3), x(3)

    do i=1, group_list(g_i)%nlink

       part1 = group_list(g_i) % index(1,i)
       part2 = group_list(g_i) % index(2,i)

       call rel_pos( at_r(:,part1) , at_r(:,part2) , L, x)
       
       r = sqrt( sum( x**2 ) )

       f = - group_list(g_i) % elast_k * ( r - group_list(g_i) % r0(i) ) * x / r

       at_f(:,part1) = at_f(:,part1) + f
       at_f(:,part2) = at_f(:,part2) - f

    end do

  end subroutine compute_f_elast

  function compute_pot_elast(g_i)
    double precision :: compute_pot_elast
    integer, intent(in) :: g_i

    integer :: i, part1, part2
    double precision :: r, x(3), u

    u = 0.d0

    do i=1, group_list(g_i)%nlink

       part1 = group_list(g_i) % index(1,i)
       part2 = group_list(g_i) % index(2,i)

       call rel_pos( at_r(:,part1) , at_r(:,part2) , L, x)
       
       r = sqrt( sum( x**2 ) )

       u = u + 0.5d0 * group_list(g_i) % elast_k * ( r - group_list(g_i) % r0(i) )**2

    end do

    compute_pot_elast = u

  end function compute_pot_elast

  !> Computes the center of mass position of a group or subgroup.
  !! @param g_var The group to consider
  !! @param sub_g Optionally, the index of a subgroup.
  !! @return com_r The coordinates.
  function com_r(g_var, sub_g)
    double precision :: com_r(3)
    type(group_t), intent(inout) :: g_var
    integer, intent(in), optional :: sub_g
    
    integer :: i, i1,iN
    double precision :: mass
    
    if (present(sub_g)) then
       i1 = g_var % subgroup(1, sub_g)
       iN = g_var % subgroup(2, sub_g)
    else
       i1 = g_var % istart
       iN = g_var % istart + g_var % N - 1
    end if
    
    com_r = 0.d0 ; mass = 0.d0
    do i = i1, iN
       com_r = com_r + (at_r(:,i) + at_jumps(:,i) * L ) * at_sys % mass(at_species(i))
       mass = mass + at_sys % mass(at_species(i))
    end do
    
    com_r = com_r / mass

  end function com_r

  !> Computes the center of mass velocity of a group or subgroup.
  !! @param g_var The group to consider
  !! @param sub_g Optionally, the index of a subgroup.
  !! @return com_r The velocity.
  function com_v(g_var, sub_g)
    double precision :: com_v(3)
    type(group_t), intent(inout) :: g_var
    integer, intent(in), optional :: sub_g
    
    integer :: i, i1,iN
    double precision :: mass
    
    if (present(sub_g)) then
       i1 = g_var % subgroup(1, sub_g)
       iN = g_var % subgroup(2, sub_g)
    else
       i1 = g_var % istart
       iN = g_var % istart + g_var % N - 1
    end if
    
    com_v = 0.d0 ; mass = 0.d0
    do i = i1, iN
       com_v = com_v + at_v(:,i) * at_sys % mass(at_species(i))
       mass = mass + at_sys % mass(at_species(i))
    end do
    
    com_v = com_v / mass

  end function com_v

  !> Computes the force applied on the center of mass of a group or subgroup.
  !! @param g_var The group to consider
  !! @param sub_g Optionally, the index of a subgroup.
  !! @return com_f The velocity.
  function com_f(g_var, sub_g)
    double precision :: com_f(3)
    type(group_t), intent(inout) :: g_var
    integer, intent(in), optional :: sub_g
    
    integer :: i, i1,iN
    
    if (present(sub_g)) then
       i1 = g_var % subgroup(1, sub_g)
       iN = g_var % subgroup(2, sub_g)
    else
       i1 = g_var % istart
       iN = g_var % istart + g_var % N - 1
    end if
    
    com_f = 0.d0
    do i = i1, iN
       com_f = com_f + at_f(:,i)
    end do
    
  end function com_f


  !> Applies the shake algorithm to the particles in the group g_var.
  !! The list of constraints should have been initialized.
  !! @param g_var A group_t variable.
  subroutine shake(g_var)
    implicit none
    type(group_t), intent(in) :: g_var

    integer :: i, j, k, iter, at_si, at_sj
    double precision :: eps=1d-12, max_err, lagrange, x_old(3), x(3), dist

    do iter=1,50000
       max_err = 0.d0
       do k=1,g_var % nlink
          i = g_var % index(1, k)
          at_si = at_species(i)
          j = g_var % index(2, k)
          at_sj = at_species(j)
          call rel_pos(at_r_old(:,i),at_r_old(:,j), L, x_old)
          call rel_pos(at_r(:,i),at_r(:,j), L, x)
          lagrange = &
               ( g_var % r0(k)**2 - sum( x**2 ) ) &
               / (at_sys % oo_mass(at_si) + at_sys % oo_mass(at_sj) ) &
               / 4.d0 &
               / sum( x*x_old )
          at_r(:,i) = at_r(:,i) + x_old * lagrange * (at_sys % oo_mass(at_si) + at_sys % oo_mass(at_sj))
          at_r(:,j) = at_r(:,j) - x_old * lagrange * (at_sys % oo_mass(at_si) + at_sys % oo_mass(at_sj))
          call rel_pos(at_r(:,i),at_r(:,j), L, x)
          dist = abs( sqrt(sum( x**2 )) - g_var % r0(k) )
          if ( dist > max_err ) max_err = dist
       end do
       if ( max_err < eps ) exit
    end do
    write(21,'(i5.5,a)', advance='NO') iter, ' '
    if ( max_err > eps ) then
       write(*,*) max_err, dist, iter
       stop 'shake fails'
    end if

  end subroutine shake

  !> Applies the rattle algorithm to the particles in the group g_var.
  !! The list of constraints should have been initialized.
  !! @param g_var A group_t variable.
  subroutine rattle(g_var)
    implicit none
    type(group_t), intent(in) :: g_var

    integer :: i, j, k, iter, at_si, at_sj
    double precision :: eps=1d-8, max_err, lagrange, x(3), dist, x_old(3)

    do iter=1,50000
       max_err = 0.d0
       do k=1,g_var % nlink
          i = g_var % index(1, k)
          at_si = at_species(i)
          j = g_var % index(2, k)
          at_sj = at_species(j)
          call rel_pos(at_r(:,i),at_r(:,j),L,x)
          call rel_pos(at_r_old(:,i), at_r_old(:,j), L, x_old)
          x = (x+x_old)*0.5d0
          lagrange = &
               sum( x * ( at_v(:,i) - at_v(:,j) )) / &
               ( g_var % r0(k)**2 * &
               (at_sys%oo_mass(at_si) + at_sys%oo_mass(at_sj)) )
          at_v(:,i) = at_v(:,i) - x * lagrange * at_sys % oo_mass(at_si)
          at_v(:,j) = at_v(:,j) + x * lagrange * at_sys % oo_mass(at_sj)
          dist = sqrt( sum( ( at_v(:,i)-at_v(:,j) ) * x ) )
          if ( dist > max_err ) max_err = dist
       end do
       if ( max_err < eps ) exit
    end do
    write(21,'(i5.5,a)') iter, ' '
    if ( max_err > eps ) then
       write(*,*) max_err, dist, iter
       stop 'rattle fails'
    end if

  end subroutine rattle

  subroutine reac_loop
    implicit none

    integer :: at_i, j, part, at_si, i_neigh, neigh_idx
    integer :: g_i
    double precision :: x(3), dist_sqr
    double precision :: dist_min
    double precision :: delta_u
    logical :: too_many_atoms, thermal

    dist_min = sum(L)
    do g_i=1,N_groups
       do at_i=group_list(g_i)%istart, group_list(g_i)%istart + group_list(g_i)%N - 1
          at_si = at_species(at_i)

          do j=1, at_neigh_list(0,at_i)
             part = at_neigh_list(j, at_i)
             call rel_pos(so_r(:,part), at_r(:,at_i), L, x)
             dist_sqr = sum( x**2 )
             if (dist_sqr < dist_min) dist_min=dist_sqr
             if ( dist_sqr .le. at_so%cut(at_si, so_species(part))**2 ) then
                if (at_so_reac(at_si,so_species(part)) % on) then
                   if (.not. so_do_reac(part) ) then
                      !eval rate
                      if ( at_so_reac(at_si, so_species(part)) % rate * DT > mtprng_rand_real1(ran_state) ) then
                         if (at_so_reac(at_si, so_species(part)) % at_exit) then
                            so_do_reac(part) = .true.
                         else
                            stop 'immediate reaction not implemented yet'
                         end if
                      end if
                   end if
                end if ! (enable_reaction)
             else
                if (at_so_reac(at_si,so_species(part)) % on) then
                   if (so_do_reac(part)) then
                      !check for neighbours!
                      too_many_atoms = .false.
<<<<<<< HEAD
                      do i_neigh = 1, so_neigh_list(0,part)
                         neigh_idx = so_neigh_list(i_neigh,part)
                         !if (neigh_idx.eq.at_i) cycle
                         call rel_pos(so_r(:,part),at_r(:,neigh_idx),L,x)
                         if ( sum(x**2) <= 1.1d0**2*at_so % cut(at_species(neigh_idx), so_species(part))**2 ) then
                            too_many_atoms = .true.
                            exit
                         end if
                      end do
=======
                      if (count_atom_neighbours(part,.true.)>0) too_many_atoms = .true.
>>>>>>> fbecdb6d
                      if ( ( .not. at_so_reac(at_si, so_species(part)) % two_products ) ) then
                         if (.not. too_many_atoms) then
                            so_sys % N(so_species(part)) = so_sys % N(so_species(part)) - 1
                            delta_u = u_int(so_species(part))
                            thermal = at_so_reac(at_si, so_species(part)) % thermal
                            so_species(part) = at_so_reac(at_si, so_species(part)) % product1
                            so_sys % N(so_species(part)) = so_sys % N(so_species(part)) + 1
                            delta_u = delta_u - u_int(so_species(part))
                            if (thermal) then
                               call add_kin_kick_g_so(group_list(g_i), at_i, part, delta_u)
                            end if
                            so_do_reac(part) = .false.
                         end if
                      else
                         stop 'two products reaction not implemented yet'
                      end if
                   end if
                end if
             end if
          end do
       end do
    end do


  end subroutine reac_loop

  !> Add the kinetic energy kin_add to a solvent particle and a group of atoms or a single atom while
  !! preserving the center of mass velocity.
  !!
  !! @param g_var Group considered.
  !! @param at_i Index of the atom considered.
  !! @param so_i Index of the solvent particle considered.
  !! @param kin_add Amount of kinetic energy to add.
  subroutine add_kin_g_so(g_var, at_i, so_i, kin_add)
    type(group_t), intent(inout) :: g_var
    integer, intent(in) :: at_i, so_i
    double precision, intent(in) :: kin_add

    double precision :: v_com(3), vr_at(3), vr_so(3), old_g_v(3)
    double precision :: kin_0, kin_r, scale
    integer :: i

    if (g_var % g_type .eq. SHAKE_G) then
       v_com = ( g_var % v * g_var % mass + so_v(:,so_i) * so_sys % mass(so_species(so_i)) ) / &
            ( g_var % mass + so_sys % mass(so_species(so_i)) )
       vr_at = g_var % v - v_com
       old_g_v = g_var % v
       kin_0 = g_var % mass * sum(g_var % v**2)
       kin_r = g_var % mass * sum(vr_at**2) * 0.5d0
    else
       v_com = ( at_v(:,at_i) * at_sys % mass(at_species(at_i)) + so_v(:,so_i) * so_sys % mass(so_species(so_i)) ) / &
            ( at_sys % mass(at_species(at_i)) + so_sys % mass(so_species(so_i)) )
       vr_at = at_v(:,at_i) - v_com
       kin_0 = at_sys % mass(at_species(at_i)) * sum(at_v(:,at_i)**2)
       kin_r = at_sys % mass(at_species(at_i)) * sum(vr_at**2) * 0.5d0
    end if
    vr_so = so_v(:,so_i) - v_com
    kin_0 = 0.5d0 * (kin_0 +  so_sys % mass(so_species(so_i)) * sum(so_v(:,so_i)**2) )
    kin_r = kin_r + so_sys % mass(so_species(so_i)) * sum(vr_so**2) * 0.5d0

    scale = sqrt( 1.d0 + kin_add/kin_r )
    write(27,*) kin_add,kin_r,scale
    vr_at = scale*vr_at
    vr_so = scale*vr_so
    if (g_var % g_type .eq. SHAKE_G) then
       g_var % v = v_com + vr_at
       do i=g_var % istart,g_var % istart + g_var % N - 1
          at_v(:,i) = at_v(:,i) + g_var % v - old_g_v
       end do
    else
       at_v(:,at_i) = v_com + vr_at
    end if
    so_v(:,so_i) = v_com + vr_so

  end subroutine add_kin_g_so

  !> Add the kinetic energy kin_add to a solvent particle and a group of atoms or a single atom while
  !! preserving the center of mass velocity.
  !!
  !! @param g_var Group considered.
  !! @param at_i Index of the atom considered.
  !! @param so_i Index of the solvent particle considered.
  !! @param kin_add Amount of kinetic energy to add.
  subroutine add_kin_kick_g_so(g_var, at_i, so_i, kin_add)
    type(group_t), intent(inout) :: g_var
    integer, intent(in) :: at_i, so_i
    double precision, intent(in) :: kin_add

    double precision :: waj(3), tot_mass, reduced_mass, raj(3), old_g_v(3)
    double precision :: kin_0, kin_r, delta
    integer :: i

    if (g_var % g_type .eq. SHAKE_G) then
       waj = so_v(:,so_i) - g_var % v
       tot_mass = g_var % mass + so_sys% mass(so_species(so_i))
       reduced_mass = g_var % mass * so_sys% mass(so_species(so_i)) / tot_mass
       call rel_pos(so_r(:,so_i),g_var% r,L,raj)
    else
       waj = so_v(:,so_i) - at_v(:,at_i)
       tot_mass = at_sys% mass(at_species(at_i)) + so_sys% mass(so_species(so_i))
       reduced_mass = at_sys% mass(at_species(at_i)) * so_sys% mass(so_species(so_i)) / tot_mass
       call rel_pos(so_r(:,so_i),at_r(:,at_i),L,raj)
    end if
    raj = raj/sqrt(sum(raj**2))
    
    delta = - sum(waj*raj) + sqrt( (sum(waj*raj))**2+ 2.d0*kin_add/reduced_mass )
    write(27,'(6e15.7)') delta, reduced_mass, tot_mass, raj

    if (g_var % g_type .eq. SHAKE_G) then
       g_var % v = g_var% v - so_sys% mass(so_species(so_i))*delta*raj/tot_mass
       do i=g_var % istart,g_var % istart + g_var % N - 1
          at_v(:,i) = at_v(:,i) - so_sys% mass(so_species(so_i))*delta*raj/tot_mass
       end do
       so_v(:,so_i) = so_v(:,so_i) + g_var% mass*delta*raj/tot_mass
    else
       at_v(:,at_i) = at_v(:,at_i) - so_sys% mass(so_species(so_i))*delta*raj/tot_mass
       so_v(:,so_i) = so_v(:,so_i) + at_sys% mass(at_species(at_i))*delta*raj/tot_mass
    end if

  end subroutine add_kin_kick_g_so

  !> This function counts the neighbours of a given solvent particle.
  !!
  !! It takes the neighbour candidates from so_neigh_list and compares the distance with the
  !! cut-off of the appropriate LJ interaction parameter.
  !! @param so_i The solvent particle to consider.
  !! @param one_is_enough If set to .true., the count stop whenever the first neighbouring atom
  !! is found.
  function count_atom_neighbours(so_i, one_is_enough)
    implicit none
    integer :: count_atom_neighbours
    integer, intent(in) :: so_i
    logical, optional, intent(in) :: one_is_enough
    
    integer :: at_i, i
    double precision :: x(3), d_sqr
    logical :: flag

    if (present(one_is_enough)) then
       flag = one_is_enough
    else
       flag = .false.
    end if

    count_atom_neighbours = 0
    do i=1,so_neigh_list(0,so_i)
       at_i = so_neigh_list(i,so_i)
       call rel_pos(so_r(:,so_i), at_r(:,at_i), L, x)
       d_sqr = sum(x**2)
       if ( d_sqr <= 1.d0*at_so % cut(at_species(at_i), so_species(so_i))**2 ) then
          if (flag) then
             count_atom_neighbours = 1
             return
          else
             count_atom_neighbours = count_atom_neighbours + 1
          end if
       end if
    end do

  end function count_atom_neighbours

end module MD<|MERGE_RESOLUTION|>--- conflicted
+++ resolved
@@ -886,19 +886,7 @@
                    if (so_do_reac(part)) then
                       !check for neighbours!
                       too_many_atoms = .false.
-<<<<<<< HEAD
-                      do i_neigh = 1, so_neigh_list(0,part)
-                         neigh_idx = so_neigh_list(i_neigh,part)
-                         !if (neigh_idx.eq.at_i) cycle
-                         call rel_pos(so_r(:,part),at_r(:,neigh_idx),L,x)
-                         if ( sum(x**2) <= 1.1d0**2*at_so % cut(at_species(neigh_idx), so_species(part))**2 ) then
-                            too_many_atoms = .true.
-                            exit
-                         end if
-                      end do
-=======
                       if (count_atom_neighbours(part,.true.)>0) too_many_atoms = .true.
->>>>>>> fbecdb6d
                       if ( ( .not. at_so_reac(at_si, so_species(part)) % two_products ) ) then
                          if (.not. too_many_atoms) then
                             so_sys % N(so_species(part)) = so_sys % N(so_species(part)) - 1
@@ -1048,7 +1036,7 @@
        at_i = so_neigh_list(i,so_i)
        call rel_pos(so_r(:,so_i), at_r(:,at_i), L, x)
        d_sqr = sum(x**2)
-       if ( d_sqr <= 1.d0*at_so % cut(at_species(at_i), so_species(so_i))**2 ) then
+       if ( d_sqr <= 1.1d0*at_so % cut(at_species(at_i), so_species(so_i))**2 ) then
           if (flag) then
              count_atom_neighbours = 1
              return
