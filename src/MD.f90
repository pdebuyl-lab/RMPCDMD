--- conflicted
+++ resolved
@@ -40,15 +40,10 @@
   integer, allocatable :: reac_table(:,:)
   integer, allocatable :: reac_product(:,:)
   double precision, allocatable :: reac_rates(:,:)
-<<<<<<< HEAD
-  double precision :: excess
+  double precision :: excess, max_d
   type(reac_t), allocatable :: at_so_reac(:,:)
   logical(kind=1), allocatable :: so_do_reac(:)
   
-=======
-  double precision :: excess, max_d
-
->>>>>>> f0e3721f
   double precision :: h
 
 
@@ -263,14 +258,11 @@
                          stop
                       end if
                       at_neigh_list(at_neigh_list(0,at_i),at_i) = par_list(i,mi,mj,mk)
-<<<<<<< HEAD
                       part = par_list(i,mi,mj,mk)
                       so_neigh_list(0,part) = so_neigh_list(0,part) + 1
                       if ( so_neigh_list(0,part) > 16 ) stop 'too many neighbours for solvent'
                       so_neigh_list(so_neigh_list(0,part),part) = at_i
-=======
                       is_MD(par_list(i,mi,mj,mk)) = .true.
->>>>>>> f0e3721f
                    end if
                 end do
              end do
@@ -283,37 +275,20 @@
 
   end subroutine make_neigh_list
 
-<<<<<<< HEAD
   subroutine compute_f
     implicit none
 
     integer :: at_i, at_j, j, part, at_si, at_g, at_h, at_j_1
     double precision :: x(3), dist_sqr, LJcut_sqr, LJsig, f_var(3)
     double precision :: dist_min, at_dist_min
-=======
-  subroutine compute_f(swap_in)
-    logical, intent(in), optional :: swap_in
-    
-    integer :: at_i, at_j, j, part, dim, at_si, at_g, at_h, at_j_1
-    double precision :: x(3), y(3), dist_sqr, LJcut_sqr, LJsig, f_var(3)
-    double precision :: dist_min, d, at_dist_min
-    logical :: swap
-    
-    swap=.true.
-    if (present(swap_in)) then
-       swap=swap_in
-    end if
->>>>>>> f0e3721f
-
-    if (swap) then
-       so_f_temp => so_f
-       so_f => so_f_old
-       so_f_old => so_f_temp
-       
-       at_f_temp => at_f
-       at_f => at_f_old
-       at_f_old => at_f_temp
-    end if
+    
+    so_f_temp => so_f
+    so_f => so_f_old
+    so_f_old => so_f_temp
+    
+    at_f_temp => at_f
+    at_f => at_f_old
+    at_f_old => at_f_temp
 
     so_f = 0.d0
     at_f = 0.d0
